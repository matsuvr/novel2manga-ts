--- conflicted
+++ resolved
@@ -37,10 +37,6 @@
         uses: anthropics/claude-code-action@beta
         with:
           claude_code_oauth_token: ${{ secrets.CLAUDE_CODE_OAUTH_TOKEN }}
-<<<<<<< HEAD
-          allowed_bots: 'claude[bot],claude'
-=======
->>>>>>> 16249da8
 
           # Optional: Specify model (defaults to Claude Sonnet 4, uncomment for Claude Opus 4.1)
           # model: "claude-opus-4-1-20250805"
