# Design Notes

## Error Logging

- `createErrorResponse` now delegates to `logError` to produce structured logs and avoid raw `console.error` calls during tests.

## Storage Tracking

- `recordStorageFile` and `recordStorageFileSync` skip tracking when the database service is unavailable or invalid.
- These functions log info-level messages via `logError` and return early instead of throwing, preventing noisy test failures.

## Database Initialization

- `getDatabase` automatically triggers `npm rebuild better-sqlite3` when an ABI mismatch is detected and retries initialization.
- Initialization logs now differentiate between failures before and after the automatic rebuild for clearer diagnostics.
- Docker runtime now uses Node 20 LTS to align native module ABI with `better-sqlite3`.
- Detection of native module errors now includes "Module did not self-register" messages, ensuring auto-rebuild covers more failure modes.

<<<<<<< HEAD
## Authentication

- Exported NextAuth helpers (`auth`, `signIn`, `signOut`) directly to ensure runtime consumers receive callable functions. This resolves "auth is not a function" failures observed during E2E startup.

## E2E Testing

- Docker image installs Playwright system libraries via `npx --yes playwright@1.44.0 install-deps` to prevent missing library errors during end-to-end tests.
=======

## Email Notifications & MyPage

- Job status updates to `completed` or `failed` now trigger email notifications via the unified notification service.
- Notification logic is centralized through `updateJobStatusWithNotification`, removing direct notification calls from the database layer and preventing duplicates.
- Unauthorized job access automatically redirects users to the dashboard, while unauthenticated users are sent to the login page with a callback to the requested job.

## Speech Bubble Placement

- When a panel contains two dialogue or narration elements, the first bubble is positioned on the right and the second on the left to follow vertical Japanese reading order.

## Page Break Estimation

- Segmented estimator now carries over importance sums between segments, maintaining correct panel grouping and template selection across page boundaries.
- Importance-based calculator exposes remaining importance even for empty scripts and clamps segment page offsets to avoid negative numbering.


## My Page Dashboard

- Dashboard data retrieval moved to `getMypageDashboard` service for reuse.
- API `/api/mypage/dashboard` now returns job summaries including status and novel titles for client display.
- New My Page route lists each job with links to finished results and resume actions for failed jobs.
>>>>>>> 74dcab12
<|MERGE_RESOLUTION|>--- conflicted
+++ resolved
@@ -16,16 +16,14 @@
 - Docker runtime now uses Node 20 LTS to align native module ABI with `better-sqlite3`.
 - Detection of native module errors now includes "Module did not self-register" messages, ensuring auto-rebuild covers more failure modes.
 
-<<<<<<< HEAD
+
 ## Authentication
 
 - Exported NextAuth helpers (`auth`, `signIn`, `signOut`) directly to ensure runtime consumers receive callable functions. This resolves "auth is not a function" failures observed during E2E startup.
 
 ## E2E Testing
 
-- Docker image installs Playwright system libraries via `npx --yes playwright@1.44.0 install-deps` to prevent missing library errors during end-to-end tests.
-=======
-
+- Docker image installs Playwright system libraries via `npx --yes playwright@1.44.0 install-deps` to prevent missing library errors during end-to-end 
 ## Email Notifications & MyPage
 
 - Job status updates to `completed` or `failed` now trigger email notifications via the unified notification service.
@@ -47,4 +45,3 @@
 - Dashboard data retrieval moved to `getMypageDashboard` service for reuse.
 - API `/api/mypage/dashboard` now returns job summaries including status and novel titles for client display.
 - New My Page route lists each job with links to finished results and resume actions for failed jobs.
->>>>>>> 74dcab12
