--- conflicted
+++ resolved
@@ -493,7 +493,6 @@
 - シーケンシャルなページ番号の保証
 - 包括的なJSDoc文書化
 
-<<<<<<< HEAD
 ## 追加: Legacy StorageService 完全削除（2025-09-01）
 
 - 旧 `src/services/storage.ts` を廃止し、全ストレージ操作は `StorageKeys` と `StorageFactory` を利用
@@ -504,9 +503,7 @@
 - Auth.js v5 と Google プロバイダーによるログイン/ログアウトを実装
 - `@auth/drizzle-adapter` を用い、ユーザー・セッション情報を D1 に永続化
 - Next.js App Router 向けに `SessionProvider` を組み込み、クライアントでセッションを管理
-=======
 ## サインアップ同意フロー（2025-09-?? 更新）
 
 - サインアップ画面で利用規約への同意チェックを導入。
-- チェックが入るまで送信ボタンは無効化され、同意しない限り登録を進められない。
->>>>>>> f2f1d996
+- チェックが入るまで送信ボタンは無効化され、同意しない限り登録を進められない。