{
  "name": "novel2manga-ts",
  "version": "1.0.0",
  "main": "index.js",
  "scripts": {
    "test": "npx vitest run",
    "test:watch": "npx vitest",
    "test:unit": "npx vitest run",
    "test:ui": "npx vitest --ui",
    "test:e2e": "npx playwright test",
    "test:e2e:ui": "npx playwright test --ui",
    "test:e2e:headed": "npx playwright test --headed",
    "test:coverage": "npx vitest run --coverage",
    "test:integration": "npx vitest run --config vitest.integration.config.ts",
    "test:integration:watch": "npx vitest --config vitest.integration.config.ts",
    "dev": "next dev -p 3000",
    "build": "next build",
    "start": "next start",
    "preview": "opennextjs-cloudflare build && opennextjs-cloudflare preview",
    "deploy": "opennextjs-cloudflare build && opennextjs-cloudflare deploy",
    "cf-typegen": "wrangler types --env-interface CloudflareEnv cloudflare-env.d.ts",
    "format": "prettier --write \"**/*.{js,jsx,ts,tsx,json,jsonc,md,yml,yaml}\"",
    "format:check": "prettier --check \"**/*.{js,jsx,ts,tsx,json,jsonc,md,yml,yaml}\"",
    "format:json": "prettier --write \"**/*.{json,jsonc}\"",
    "format:json:check": "prettier --check \"**/*.{json,jsonc}\"",
    "lint": "npx @biomejs/biome lint .",
    "lint:fix": "npx @biomejs/biome lint --write .",
    "lint:unsafe": "npx @biomejs/biome lint --write --unsafe .",
    "fix": "npm run format && npm run lint:unsafe",
    "fix:staged": "lint-staged",
    "check": "npm run lint && npm run format:check",
    "check:ci": "npm run check",
    "typecheck": "tsc --noEmit",
    "verify:prepush": "npm run -s typecheck && npm run -s lint && npm run -s test && npm run -s test:integration",
    "validate:templates": "tsx ./scripts/validate-panel-templates.ts",
    "normalize:templates": "tsx ./scripts/normalize-templates-fill-horizontally.ts && npm run -s validate:templates",
    "manual:e2e": "dotenv -e .env -- tsx ./tmp_test/manual_e2e_check.ts"
  },
  "keywords": [],
  "author": "",
  "license": "ISC",
  "description": "",
  "type": "module",
  "repository": {
    "type": "git",
    "url": "git+https://github.com/matsuvrprojects/novel2manga-ts.git"
  },
  "engines": {
    "node": ">=20 <21"
  },
  "dependencies": {
    "@auth/drizzle-adapter": "^1.10.0",
    "@cerebras/cerebras_cloud_sdk": "^1.46.0",
    "@google/genai": "^1.13.0",
    "@tailwindcss/postcss": "^4.1.11",
    "@types/js-yaml": "^4.0.9",
    "@types/pdfkit": "^0.17.2",
    "@types/react": "^19.1.8",
    "@types/react-dom": "^19.1.6",
    "autoprefixer": "^10.4.21",
    "canvas": "^3.1.2",
    "date-fns": "^4.1.0",
    "drizzle-kit": "^0.31.4",
    "drizzle-orm": "^0.44.4",
    "js-yaml": "^4.1.0",
    "jszip": "^3.10.1",
    "next": "15.3.3",
<<<<<<< HEAD
    "next-auth": "^4.24.11",
=======
    "next-auth": "^5.0.0-beta.29",
>>>>>>> b987b667
    "openai": "^5.12.2",
    "pdfkit": "^0.17.1",
    "postcss": "^8.5.6",
    "react": "^19.1.0",
    "react-dom": "^19.1.0",
    "sqlite": "^5.1.1",
    "sqlite3": "^5.1.7",
    "tailwindcss": "^4.1.11",
    "yaml": "^2.8.1",
    "zod": "^3.25.76",
    "zod-to-json-schema": "^3.24.6"
  },
  "devDependencies": {
    "@asteasolutions/zod-to-openapi": "^1.3.0",
    "@biomejs/biome": "2.1.2",
    "@cloudflare/workers-types": "^4.20250726.0",
    "@opennextjs/cloudflare": "^1.6.1",
    "@playwright/test": "^1.44.0",
    "@testing-library/jest-dom": "^6.6.4",
    "@testing-library/react": "^16.3.0",
    "@testing-library/user-event": "^14.6.1",
    "@types/better-sqlite3": "^7.6.13",
    "@types/node": "^24.3.0",
    "@types/sqlite3": "^3.1.11",
    "@vitejs/plugin-react": "^4.7.0",
    "@vitest/coverage-v8": "^3.2.4",
    "better-sqlite3": "^12.2.0",
    "cross-env": "^10.0.0",
    "dotenv-cli": "^7.4.3",
    "eslint": "^9.0.0",
    "eslint-config-next": "^15.4.4",
    "happy-dom": "^18.0.1",
    "husky": "^9.1.7",
    "jscodeshift": "^0.14.0",
    "lint-staged": "^15.5.2",
    "node-fetch": "^3.3.2",
    "playwright": "^1.44.0",
    "prettier": "^3.6.2",
    "ts-node": "^10.9.2",
    "tsx": "^4.20.4",
    "typescript": "^5.8.3",
    "vite": "^5.4.10",
    "vitest": "^3.2.4",
    "wrangler": "^4.26.0"
  },
  "optionalDependencies": {
    "@rollup/rollup-linux-x64-gnu": "^4.0.0"
  },
  "volta": {
    "node": "20.19.4"
  }
}<|MERGE_RESOLUTION|>--- conflicted
+++ resolved
@@ -65,11 +65,7 @@
     "js-yaml": "^4.1.0",
     "jszip": "^3.10.1",
     "next": "15.3.3",
-<<<<<<< HEAD
-    "next-auth": "^4.24.11",
-=======
     "next-auth": "^5.0.0-beta.29",
->>>>>>> b987b667
     "openai": "^5.12.2",
     "pdfkit": "^0.17.1",
     "postcss": "^8.5.6",
