# Tasks

- [x] Route API errors through `logError`.
- [x] Guard storage tracking against missing database connections.
- [ ] Review remaining error logs for further cleanup.
- [x] Auto rebuild better-sqlite3 on Node ABI mismatch during database initialization.
- [x] Detect "Module did not self-register" errors to trigger automatic rebuild of `better-sqlite3`.
- [ ] Upgrade Docker base Node image when `better-sqlite3` adds support for newer versions.
<<<<<<< HEAD
- [x] Export NextAuth helpers directly to prevent "auth is not a function" during E2E startup.
- [x] Install Playwright system libraries for E2E tests.
=======

- [x] Notify users via email when jobs complete and redirect unauthorized access to the dashboard.
- [x] Centralize job notification logic via `updateJobStatusWithNotification` to prevent duplicate emails.

- [x] Place first dialogue bubble on the right and second on the left for two speech elements per panel
- [x] Fix segmented page break carry-over to ensure panel templates match accumulated importance.

- [x] Harden page break estimation for empty scripts and negative page offsets.
- [x] Display My Page job list with result links and resume actions.

- [x] Harden page break estimation for empty scripts and negative page offsets.
>>>>>>> 74dcab12
<|MERGE_RESOLUTION|>--- conflicted
+++ resolved
@@ -6,10 +6,10 @@
 - [x] Auto rebuild better-sqlite3 on Node ABI mismatch during database initialization.
 - [x] Detect "Module did not self-register" errors to trigger automatic rebuild of `better-sqlite3`.
 - [ ] Upgrade Docker base Node image when `better-sqlite3` adds support for newer versions.
-<<<<<<< HEAD
+
 - [x] Export NextAuth helpers directly to prevent "auth is not a function" during E2E startup.
 - [x] Install Playwright system libraries for E2E tests.
-=======
+
 
 - [x] Notify users via email when jobs complete and redirect unauthorized access to the dashboard.
 - [x] Centralize job notification logic via `updateJobStatusWithNotification` to prevent duplicate emails.
@@ -21,4 +21,4 @@
 - [x] Display My Page job list with result links and resume actions.
 
 - [x] Harden page break estimation for empty scripts and negative page offsets.
->>>>>>> 74dcab12
+
