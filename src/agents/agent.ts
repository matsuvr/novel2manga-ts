import Cerebras from '@cerebras/cerebras_cloud_sdk'
import { GoogleGenAI } from '@google/genai'
import Groq from 'groq-sdk'
import OpenAI from 'openai'
import { zodResponseFormat } from 'openai/helpers/zod'
import type { ChatCompletionCreateParams } from 'openai/resources/chat/completions'
import { z } from 'zod'
import { getLLMProviderConfig } from '@/config'
import type { LLMProvider } from '@/config/llm.config'
import { AgentError } from './errors'

export interface AgentOptions {
  name: string
  instructions: string
  provider: LLMProvider
  model?: string
  maxTokens?: number
}

export interface GenerateOptions {
  maxRetries?: number
}

type ChatMessage = { role: 'user' | 'system' | 'assistant'; content: string }

interface OpenAICompletion {
  choices: Array<{ message?: { content?: string | null } }>
}

interface OpenAICompatibleClient {
  chat: {
    completions: {
      create(params: {
        model: string
        messages: ChatMessage[]
        max_tokens: number
        response_format?: unknown
      }): Promise<OpenAICompletion>
    }
  }
}

export class Agent {
  private name: string
  private instructions: string
  private provider: LLMProvider
  private model: string
  private maxTokens: number
<<<<<<< HEAD
  private client: OpenAICompatibleClient | GoogleGenAI | null = null
=======
  private client: OpenAI | GoogleGenAI | Cerebras | null = null
>>>>>>> 84eaa773

  constructor(options: AgentOptions) {
    this.name = options.name
    this.instructions = options.instructions
    this.provider = options.provider

    const config = getLLMProviderConfig(options.provider)
    this.model = options.model || config.model
    this.maxTokens = options.maxTokens || config.maxTokens

    this.initializeClient()
  }

  private initializeClient() {
    const config = getLLMProviderConfig(this.provider)

    if (!config.apiKey) {
      throw new Error(`API key not found for provider: ${this.provider}`)
    }

    switch (this.provider) {
      case 'cerebras':
        this.client = new Cerebras({
          apiKey: config.apiKey,
        })
        break
      case 'openai':
        this.client = new OpenAI({
          apiKey: config.apiKey,
        }) as OpenAICompatibleClient
        break

      case 'gemini':
        this.client = new GoogleGenAI({
          apiKey: config.apiKey,
        })
        break

      case 'groq':
        this.client = new Groq({
          apiKey: config.apiKey,
        }) as OpenAICompatibleClient
        break

      case 'openrouter':
        this.client = new OpenAI({
          apiKey: config.apiKey,
          baseURL: config.baseUrl || 'https://openrouter.ai/api/v1',
        }) as OpenAICompatibleClient
        break

      default:
        throw new Error(`Unknown provider: ${this.provider}`)
    }
  }

  async generateObject<T extends z.ZodTypeAny>(
    messages: ChatMessage[],
    schema: T,
    options?: GenerateOptions,
  ): Promise<z.infer<T>> {
    const maxRetries = options?.maxRetries ?? 2

    // Add system prompt as first message
    const allMessages: ChatMessage[] = [{ role: 'system', content: this.instructions }, ...messages]

    for (let attempt = 0; attempt <= maxRetries; attempt++) {
      try {
        if (this.provider === 'gemini' && this.client instanceof GoogleGenAI) {
          return await this.generateWithGemini(allMessages, schema)
<<<<<<< HEAD
        }
        if (this.client) {
          return await this.generateWithOpenAICompatible(allMessages, schema)
=======
        } else if (this.client instanceof OpenAI) {
          return await this.generateWithOpenAI(allMessages, schema)
        } else if (this.client instanceof Cerebras) {
          return await this.generateWithCerebras(allMessages, schema)
>>>>>>> 84eaa773
        }
        throw new Error('Invalid client type')
      } catch (error) {
        if (attempt === maxRetries) {
          throw error
        }
        console.warn(`[${this.name}] Attempt ${attempt + 1} failed, retrying...`, error)
        await new Promise((resolve) => setTimeout(resolve, 2 ** attempt * 1000))
      }
    }

    throw new Error('Max retries exceeded')
  }

  private async generateWithOpenAICompatible<T extends z.ZodTypeAny>(
    messages: ChatMessage[],
    schema: T,
  ): Promise<z.infer<T>> {
    const client = this.client as OpenAICompatibleClient

    // Use structured outputs with response_format
<<<<<<< HEAD
    const completion = await client.chat.completions.create({
      model: this.model,
      messages,
      max_tokens: this.maxTokens,
      response_format: zodResponseFormat(schema, 'response'),
    })
=======
    const responseFormat = zodResponseFormat(schema, 'response')
>>>>>>> 84eaa773

    try {
      const completion = await client.chat.completions.create({
        model: this.model,
        messages: messages as OpenAI.ChatCompletionMessageParam[],
        max_tokens: this.maxTokens,
        // For OpenAI-compatible SDKs
        response_format: responseFormat as ChatCompletionCreateParams['response_format'],
      })
      const content = completion.choices[0]?.message?.content
      if (!content) {
        throw AgentError.fromProviderError(new Error('No content in response'), 'openai')
      }

      try {
        const parsed = JSON.parse(content)
        try {
          return schema.parse(parsed)
        } catch (schemaError) {
          throw AgentError.fromSchemaValidationError(schemaError, 'openai')
        }
      } catch (jsonError) {
        throw AgentError.fromJsonParseError(jsonError, 'openai')
      }
    } catch (error) {
      if (error instanceof AgentError) {
        throw error
      }
      throw AgentError.fromProviderError(error, 'openai')
    }
  }

  private async generateWithCerebras<T extends z.ZodTypeAny>(
    messages: Array<{ role: 'user' | 'system' | 'assistant'; content: string }>,
    schema: T,
  ): Promise<z.infer<T>> {
    const client = this.client as Cerebras
    try {
      // First try: strict structured outputs
      const completion = await client.chat.completions.create({
        model: this.model,
        messages: messages,
        response_format: {
          type: 'json_schema',
          json_schema: {
            name: 'response',
            strict: true,
            schema: this.zodToJsonSchema(schema),
          },
        },
      })

      const chatCompletionSchema = z.object({
        choices: z
          .array(
            z.object({
              message: z.object({ content: z.string() }),
            }),
          )
          .min(1),
      })
      const parsedCompletion = chatCompletionSchema.parse(completion)
      const content = parsedCompletion.choices[0].message.content

      // Try to parse JSON with better error handling
      let parsed: unknown
      try {
        parsed = JSON.parse(content)
      } catch (jsonError) {
        console.error('[Cerebras] Invalid JSON response content:', content.substring(0, 200))
        throw AgentError.fromJsonParseError(jsonError, 'cerebras')
      }

      try {
        return schema.parse(parsed)
      } catch (schemaError) {
        throw AgentError.fromSchemaValidationError(schemaError, 'cerebras')
      }
    } catch (err) {
      // Re-throw AgentErrors as-is, wrap others
      if (err instanceof AgentError) {
        throw err
      }
      console.error('[Cerebras] Error in generateWithCerebras:', err)
      throw AgentError.fromProviderError(err, 'cerebras')
    }
  }

  private async generateWithGemini<T extends z.ZodTypeAny>(
    messages: Array<{ role: 'user' | 'system' | 'assistant'; content: string }>,
    schema: T,
  ): Promise<z.infer<T>> {
    const client = this.client as GoogleGenAI

    // Build role-preserving contents for Gemini
    const contents = messages.map((m) => ({
      role: m.role === 'assistant' ? 'model' : 'user',
      parts: [{ text: m.content }],
    }))

    // Convert Zod schema to JSON Schema for Gemini
    const jsonSchema = this.zodToJsonSchema(schema)

    // Include schema requirement as a final instruction to the model
    contents.push({
      role: 'user',
      parts: [
        {
          text: `Respond ONLY with a JSON object that matches this schema:\n${JSON.stringify(
            jsonSchema,
            null,
            2,
          )}`,
        },
      ],
    })

    const response = await client.models.generateContent({
      model: this.model,
      contents,
    })

    const text = response.text
    if (!text) {
      throw AgentError.fromProviderError(new Error('Empty response from Gemini'), 'gemini')
    }

    try {
      const parsed = JSON.parse(text)
      try {
        return schema.parse(parsed)
      } catch (schemaError) {
        throw AgentError.fromSchemaValidationError(schemaError, 'gemini')
      }
    } catch (error) {
      if (error instanceof AgentError) {
        throw error
      }
      console.error('Failed to parse Gemini response:', text)
      throw AgentError.fromJsonParseError(error, 'gemini')
    }
  }

  private zodToJsonSchema(schema: z.ZodTypeAny): Record<string, unknown> {
    // Simple Zod to JSON Schema converter
    // For production, consider using zod-to-json-schema library
    const def = schema._def

    if (def.typeName === 'ZodObject') {
      const shape = def.shape()
      const properties: Record<string, unknown> = {}
      const required: string[] = []

      for (const [key, value] of Object.entries(shape)) {
        const valueSchema = value as z.ZodTypeAny
        properties[key] = this.zodToJsonSchema(valueSchema)
        const valueDef = (valueSchema as z.ZodTypeAny)._def
        const isOptional = valueDef?.typeName === 'ZodOptional'
        if (!isOptional) required.push(key)
      }

      return {
        type: 'object',
        properties,
        required: required.length > 0 ? required : undefined,
        // Cerebras strict mode requires additionalProperties: false when required is present
        additionalProperties: false,
      }
    } else if (def.typeName === 'ZodString') {
      return { type: 'string' }
    } else if (def.typeName === 'ZodNumber') {
      return { type: 'number' }
    } else if (def.typeName === 'ZodBoolean') {
      return { type: 'boolean' }
    } else if (def.typeName === 'ZodArray') {
      return {
        type: 'array',
        items: this.zodToJsonSchema(def.type as z.ZodTypeAny),
      }
    } else if (def.typeName === 'ZodEnum') {
      return {
        type: 'string',
        enum: def.values as string[],
      }
    } else if (def.typeName === 'ZodOptional') {
      return this.zodToJsonSchema(def.innerType as z.ZodTypeAny)
    } else if (def.typeName === 'ZodNullable') {
      const innerSchema = this.zodToJsonSchema(def.innerType as z.ZodTypeAny)
      return {
        ...innerSchema,
        nullable: true,
      }
    } else if (def.typeName === 'ZodUnion') {
      return {
        anyOf: (def.options as z.ZodTypeAny[]).map((opt) => this.zodToJsonSchema(opt)),
      }
    } else {
      // Fallback for unsupported types
      return {}
    }
  }

  async generate(messages: ChatMessage[], options?: GenerateOptions): Promise<string> {
    const maxRetries = options?.maxRetries ?? 2

    const allMessages: ChatMessage[] = [{ role: 'system', content: this.instructions }, ...messages]

    for (let attempt = 0; attempt <= maxRetries; attempt++) {
      try {
        if (this.provider === 'gemini' && this.client instanceof GoogleGenAI) {
          const contents = allMessages.map((m) => ({
            role: m.role === 'assistant' ? 'model' : 'user',
            parts: [{ text: m.content }],
          }))

          const response = await this.client.models.generateContent({
            model: this.model,
            contents,
          })

          return response.text || ''
        }

        if (this.client) {
          const completion = await (this.client as OpenAICompatibleClient).chat.completions.create({
            model: this.model,
            messages: allMessages,
            max_tokens: this.maxTokens,
          })

          return completion.choices[0]?.message?.content || ''
        }
        throw new Error('Invalid client type')
      } catch (error) {
        if (attempt === maxRetries) {
          throw error
        }
        console.warn(`[${this.name}] Attempt ${attempt + 1} failed, retrying...`, error)
        await new Promise((resolve) => setTimeout(resolve, 2 ** attempt * 1000))
      }
    }

    throw new Error('Max retries exceeded')
  }
}<|MERGE_RESOLUTION|>--- conflicted
+++ resolved
@@ -46,11 +46,7 @@
   private provider: LLMProvider
   private model: string
   private maxTokens: number
-<<<<<<< HEAD
   private client: OpenAICompatibleClient | GoogleGenAI | null = null
-=======
-  private client: OpenAI | GoogleGenAI | Cerebras | null = null
->>>>>>> 84eaa773
 
   constructor(options: AgentOptions) {
     this.name = options.name
@@ -121,16 +117,9 @@
       try {
         if (this.provider === 'gemini' && this.client instanceof GoogleGenAI) {
           return await this.generateWithGemini(allMessages, schema)
-<<<<<<< HEAD
         }
         if (this.client) {
           return await this.generateWithOpenAICompatible(allMessages, schema)
-=======
-        } else if (this.client instanceof OpenAI) {
-          return await this.generateWithOpenAI(allMessages, schema)
-        } else if (this.client instanceof Cerebras) {
-          return await this.generateWithCerebras(allMessages, schema)
->>>>>>> 84eaa773
         }
         throw new Error('Invalid client type')
       } catch (error) {
@@ -152,16 +141,13 @@
     const client = this.client as OpenAICompatibleClient
 
     // Use structured outputs with response_format
-<<<<<<< HEAD
     const completion = await client.chat.completions.create({
       model: this.model,
       messages,
       max_tokens: this.maxTokens,
       response_format: zodResponseFormat(schema, 'response'),
     })
-=======
-    const responseFormat = zodResponseFormat(schema, 'response')
->>>>>>> 84eaa773
+
 
     try {
       const completion = await client.chat.completions.create({
