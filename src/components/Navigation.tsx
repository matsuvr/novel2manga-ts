'use client'

import Image from 'next/image'
import Link from 'next/link'
import { signOut, useSession } from 'next-auth/react'
import { useState } from 'react'
import { routesConfig } from '@/config/routes.config'

type SessionUserExtended = {
  id: string
  email?: string | null
  name?: string | null
  image?: string | null
}
const hasProfile = (u: unknown): u is SessionUserExtended =>
  !!u && typeof u === 'object' && 'id' in u

export function Navigation() {
  const { data: session, status } = useSession()
  const [isMenuOpen, setIsMenuOpen] = useState(false)

  const handleSignOut = () => {
    signOut({ callbackUrl: routesConfig.home })
  }

  return (
    <nav className="bg-white shadow-sm border-b border-gray-200">
      <div className="max-w-7xl mx-auto px-4 sm:px-6 lg:px-8">
        <div className="flex justify-between h-16">
          {/* Logo and main navigation */}
          <div className="flex">
            <div className="flex-shrink-0 flex items-center">
              <Link href={routesConfig.home} className="text-xl font-bold text-gray-900">
                Novel2Manga
              </Link>
            </div>

            {/* Desktop navigation */}
            <div className="hidden sm:ml-6 sm:flex sm:space-x-8">
              <Link
                href={routesConfig.home}
                className="border-transparent text-gray-500 hover:border-gray-300 hover:text-gray-700 inline-flex items-center px-1 pt-1 border-b-2 text-sm font-medium"
              >
                ホーム
              </Link>

              {session && (
                <>
                  <Link
                    href={routesConfig.portal.dashboard}
                    className="border-transparent text-gray-500 hover:border-gray-300 hover:text-gray-700 inline-flex items-center px-1 pt-1 border-b-2 text-sm font-medium"
                  >
                    マイページ
                  </Link>
                  <Link
                    href="/upload"
                    className="border-transparent text-gray-500 hover:border-gray-300 hover:text-gray-700 inline-flex items-center px-1 pt-1 border-b-2 text-sm font-medium"
                  >
                    アップロード
                  </Link>
                </>
              )}
            </div>
          </div>

          {/* User menu */}
          <div className="hidden sm:ml-6 sm:flex sm:items-center">
            {status === 'loading' ? (
              <div className="animate-pulse">
                <div className="h-8 w-20 bg-gray-200 rounded"></div>
              </div>
            ) : session ? (
              <div className="relative">
                <button
                  type="button"
                  onClick={() => setIsMenuOpen(!isMenuOpen)}
                  className="bg-white flex text-sm rounded-full focus:outline-none focus:ring-2 focus:ring-offset-2 focus:ring-blue-500"
                >
                  <span className="sr-only">ユーザーメニューを開く</span>
                  {hasProfile(session.user) && session.user.image ? (
                    <Image
                      className="h-8 w-8 rounded-full"
                      src={session.user.image}
                      alt={session.user.name || 'プロフィール画像'}
                      width={32}
                      height={32}
                    />
                  ) : (
                    <div className="h-8 w-8 rounded-full bg-gray-300 flex items-center justify-center">
                      <svg
                        className="h-5 w-5 text-gray-600"
                        fill="currentColor"
                        viewBox="0 0 20 20"
                      >
                        <path
                          fillRule="evenodd"
                          d="M10 9a3 3 0 100-6 3 3 0 000 6zm-7 9a7 7 0 1114 0H3z"
                          clipRule="evenodd"
                        />
                      </svg>
                    </div>
                  )}
                </button>

                {/* Dropdown menu */}
                {isMenuOpen && (
                  <>
                    {/* Backdrop */}
                    <button
                      type="button"
                      aria-label="メニューを閉じる"
                      className="fixed inset-0 z-10 cursor-default"
                      onClick={() => setIsMenuOpen(false)}
                      onKeyDown={(e) => {
                        if (e.key === 'Escape' || e.key === 'Enter' || e.key === ' ')
                          setIsMenuOpen(false)
                      }}
                    />

                    {/* Menu */}
                    <div className="origin-top-right absolute right-0 mt-2 w-48 rounded-md shadow-lg py-1 bg-white ring-1 ring-black ring-opacity-5 focus:outline-none z-20">
                      <div className="px-4 py-2 text-sm text-gray-700 border-b border-gray-200">
                        <div className="font-medium">{session.user?.name || 'ユーザー'}</div>
                        <div className="text-gray-500">{session.user?.email}</div>
                      </div>

                      <Link
                        href={routesConfig.portal.dashboard}
                        className="block px-4 py-2 text-sm text-gray-700 hover:bg-gray-100"
                        onClick={() => setIsMenuOpen(false)}
                      >
                        マイページ
<<<<<<< HEAD
                      </Link>

                      <Link
                        href={routesConfig.portal.settings}
                        className="block px-4 py-2 text-sm text-gray-700 hover:bg-gray-100"
                        onClick={() => setIsMenuOpen(false)}
                      >
                        設定
=======
>>>>>>> 0f66951c
                      </Link>

                      <button
                        type="button"
                        onClick={() => {
                          setIsMenuOpen(false)
                          handleSignOut()
                        }}
                        className="block w-full text-left px-4 py-2 text-sm text-gray-700 hover:bg-gray-100"
                      >
                        ログアウト
                      </button>
                    </div>
                  </>
                )}
              </div>
            ) : (
              <Link
                href="/portal/api/auth/login"
                className="inline-flex items-center px-4 py-2 border border-transparent text-sm font-medium rounded-md text-white bg-blue-600 hover:bg-blue-700 focus:outline-none focus:ring-2 focus:ring-offset-2 focus:ring-blue-500"
              >
                ログイン
              </Link>
            )}
          </div>

          {/* Mobile menu button */}
          <div className="sm:hidden flex items-center">
            <button
              type="button"
              onClick={() => setIsMenuOpen(!isMenuOpen)}
              className="inline-flex items-center justify-center p-2 rounded-md text-gray-400 hover:text-gray-500 hover:bg-gray-100 focus:outline-none focus:ring-2 focus:ring-inset focus:ring-blue-500"
            >
              <span className="sr-only">メインメニューを開く</span>
              <svg
                className={`${isMenuOpen ? 'hidden' : 'block'} h-6 w-6`}
                xmlns="http://www.w3.org/2000/svg"
                fill="none"
                viewBox="0 0 24 24"
                stroke="currentColor"
              >
                <path
                  strokeLinecap="round"
                  strokeLinejoin="round"
                  strokeWidth={2}
                  d="M4 6h16M4 12h16M4 18h16"
                />
              </svg>
              <svg
                className={`${isMenuOpen ? 'block' : 'hidden'} h-6 w-6`}
                xmlns="http://www.w3.org/2000/svg"
                fill="none"
                viewBox="0 0 24 24"
                stroke="currentColor"
              >
                <path
                  strokeLinecap="round"
                  strokeLinejoin="round"
                  strokeWidth={2}
                  d="M6 18L18 6M6 6l12 12"
                />
              </svg>
            </button>
          </div>
        </div>
      </div>

      {/* Mobile menu */}
      {isMenuOpen && (
        <div className="sm:hidden">
          <div className="pt-2 pb-3 space-y-1">
            <Link
              href={routesConfig.home}
              className="border-transparent text-gray-600 hover:bg-gray-50 hover:border-gray-300 hover:text-gray-800 block pl-3 pr-4 py-2 border-l-4 text-base font-medium"
              onClick={() => setIsMenuOpen(false)}
            >
              ホーム
            </Link>

            {session && (
              <>
                <Link
                  href={routesConfig.portal.dashboard}
                  className="border-transparent text-gray-600 hover:bg-gray-50 hover:border-gray-300 hover:text-gray-800 block pl-3 pr-4 py-2 border-l-4 text-base font-medium"
                  onClick={() => setIsMenuOpen(false)}
                >
                  マイページ
                </Link>
                <Link
                  href="/upload"
                  className="border-transparent text-gray-600 hover:bg-gray-50 hover:border-gray-300 hover:text-gray-800 block pl-3 pr-4 py-2 border-l-4 text-base font-medium"
                  onClick={() => setIsMenuOpen(false)}
                >
                  アップロード
                </Link>
              </>
            )}
          </div>

          {session ? (
            <div className="pt-4 pb-3 border-t border-gray-200">
              <div className="flex items-center px-4">
                {session.user?.image ? (
                  <Image
                    className="h-10 w-10 rounded-full"
                    src={session.user.image}
                    alt={session.user.name || 'プロフィール画像'}
                    width={40}
                    height={40}
                  />
                ) : (
                  <div className="h-10 w-10 rounded-full bg-gray-300 flex items-center justify-center">
                    <svg className="h-6 w-6 text-gray-600" fill="currentColor" viewBox="0 0 20 20">
                      <path
                        fillRule="evenodd"
                        d="M10 9a3 3 0 100-6 3 3 0 000 6zm-7 9a7 7 0 1114 0H3z"
                        clipRule="evenodd"
                      />
                    </svg>
                  </div>
                )}
                <div className="ml-3">
                  <div className="text-base font-medium text-gray-800">
                    {session.user?.name || 'ユーザー'}
                  </div>
                  <div className="text-sm font-medium text-gray-500">{session.user?.email}</div>
                </div>
              </div>
              <div className="mt-3 space-y-1">
                <Link
                  href={routesConfig.portal.dashboard}
<<<<<<< HEAD
                  className="block px-4 py-2 text-base font-medium text-gray-500 hover:text-gray-800 hover:bg-gray-100"
                  onClick={() => setIsMenuOpen(false)}
                >
                  マイページ
                </Link>
                <Link
                  href={routesConfig.portal.settings}
=======
>>>>>>> 0f66951c
                  className="block px-4 py-2 text-base font-medium text-gray-500 hover:text-gray-800 hover:bg-gray-100"
                  onClick={() => setIsMenuOpen(false)}
                >
                  マイページ
                </Link>
                <button
                  type="button"
                  onClick={() => {
                    setIsMenuOpen(false)
                    handleSignOut()
                  }}
                  className="block w-full text-left px-4 py-2 text-base font-medium text-gray-500 hover:text-gray-800 hover:bg-gray-100"
                >
                  ログアウト
                </button>
              </div>
            </div>
          ) : (
            <div className="pt-4 pb-3 border-t border-gray-200">
              <div className="px-4">
                <Link
                  href="/portal/api/auth/login"
                  className="block w-full text-center px-4 py-2 border border-transparent text-base font-medium rounded-md text-white bg-blue-600 hover:bg-blue-700"
                  onClick={() => setIsMenuOpen(false)}
                >
                  ログイン
                </Link>
              </div>
            </div>
          )}
        </div>
      )}
    </nav>
  )
}<|MERGE_RESOLUTION|>--- conflicted
+++ resolved
@@ -130,7 +130,6 @@
                         onClick={() => setIsMenuOpen(false)}
                       >
                         マイページ
-<<<<<<< HEAD
                       </Link>
 
                       <Link
@@ -139,8 +138,7 @@
                         onClick={() => setIsMenuOpen(false)}
                       >
                         設定
-=======
->>>>>>> 0f66951c
+
                       </Link>
 
                       <button
@@ -272,7 +270,6 @@
               <div className="mt-3 space-y-1">
                 <Link
                   href={routesConfig.portal.dashboard}
-<<<<<<< HEAD
                   className="block px-4 py-2 text-base font-medium text-gray-500 hover:text-gray-800 hover:bg-gray-100"
                   onClick={() => setIsMenuOpen(false)}
                 >
@@ -280,8 +277,7 @@
                 </Link>
                 <Link
                   href={routesConfig.portal.settings}
-=======
->>>>>>> 0f66951c
+
                   className="block px-4 py-2 text-base font-medium text-gray-500 hover:text-gray-800 hover:bg-gray-100"
                   onClick={() => setIsMenuOpen(false)}
                 >
