import { getAppConfigWithOverrides } from '@/config/app.config'
import type { AppCanvasConfig } from '@/types/canvas-config'
import type { MangaLayout, Panel } from '@/types/panel-layout'
import { wrapJapaneseByBudoux } from '@/utils/jp-linebreak'
import { PanelLayoutCoordinator } from './panel-layout-coordinator'
import { type SfxPlacement, SfxPlacer } from './sfx-placer'

// Canvas実装の互換性のため、ブラウザとNode.js両方で動作するようにする
const isServer = typeof window === 'undefined'
let createCanvas: ((width: number, height: number) => unknown) | undefined
type NodeCanvasImageLike = {
  src: Buffer | string
  width: number
  height: number
}
let NodeCanvasImageCtor: (new () => NodeCanvasImageLike) | undefined

// node-canvas用の型定義
interface NodeCanvasImpl {
  width: number
  height: number
  getContext(contextId: '2d'): CanvasRenderingContext2D
  toDataURL(type?: string, quality?: number): string
  toBuffer(
    callback: (err: Error | null, buffer: Buffer) => void,
    mimeType?: string,
    config?: unknown,
  ): void
  toBuffer(mimeType?: string, config?: unknown): Buffer
}

export type NodeCanvas = NodeCanvasImpl

// Canvas module loading - async initialization needed for ES modules
let canvasInitialized = false
let canvasInitPromise: Promise<void> | null = null

async function initializeCanvas(): Promise<void> {
  if (canvasInitialized) return
  if (canvasInitPromise) return canvasInitPromise

  canvasInitPromise = (async () => {
    if (isServer) {
      // サーバーサイドではnode-canvasを使用
      try {
        const canvasModule = await import('canvas')
        createCanvas = canvasModule.createCanvas
        NodeCanvasImageCtor = canvasModule.Image
        canvasInitialized = true
      } catch (error) {
        console.warn('node-canvas not available, Canvas functionality will be limited', error)
      }
    } else {
      canvasInitialized = true
    }
  })()

  return canvasInitPromise
}

export interface CanvasConfig {
  width: number
  height: number
  font?: string
  defaultFontSize?: number
  backgroundColor?: string
  fontFamily?: string
  fontSize?: number
  lineColor?: string
  lineWidth?: number
  textColor?: string
}

export class CanvasRenderer {
  canvas: HTMLCanvasElement | NodeCanvas
  private ctx: CanvasRenderingContext2D
  private config: CanvasConfig
  private appConfig: ReturnType<typeof getAppConfigWithOverrides>
  private dialogueAssets?: Record<string, { image: unknown; width: number; height: number }>
  private sfxPlacer: SfxPlacer
  private layoutCoordinator: PanelLayoutCoordinator

  // Async factory method for proper initialization
  static async create(config: CanvasConfig): Promise<CanvasRenderer> {
    await initializeCanvas()
    return new CanvasRenderer(config)
  }

  constructor(config: CanvasConfig) {
    this.appConfig = getAppConfigWithOverrides()
    this.config = {
      backgroundColor: '#ffffff',
      fontFamily: 'Arial, sans-serif',
      fontSize: 16,
      lineColor: '#000000',
      lineWidth: 2,
      textColor: '#000000',
      font: 'Arial, sans-serif',
      defaultFontSize: 16,
      ...config,
    }

    // サーバーサイドとクライアントサイドの両方で動作するようにCanvas作成
    if (isServer && createCanvas) {
      this.canvas = createCanvas(this.config.width, this.config.height) as NodeCanvas
    } else if (typeof document !== 'undefined') {
      this.canvas = document.createElement('canvas')
      this.canvas.width = this.config.width
      this.canvas.height = this.config.height
    } else {
      throw new Error('Canvas is not available in this environment')
    }

    const ctx = this.canvas.getContext('2d')
    if (!ctx) {
      throw new Error('Failed to get 2D rendering context')
    }
    this.ctx = ctx

    this.setupCanvas()
    this.sfxPlacer = new SfxPlacer()
    this.layoutCoordinator = new PanelLayoutCoordinator()
  }

  private setupCanvas(): void {
    this.canvas.width = this.config.width
    this.canvas.height = this.config.height

    // 背景を塗りつぶし
    if (this.config.backgroundColor) {
      this.ctx.fillStyle = this.config.backgroundColor
      this.ctx.fillRect(0, 0, this.config.width, this.config.height)
    }

    // デフォルト設定
    this.ctx.font = `${this.config.fontSize || 16}px ${this.config.fontFamily || 'Arial, sans-serif'}`
    this.ctx.strokeStyle = this.config.lineColor || '#000000'
    this.ctx.lineWidth = this.config.lineWidth || 2
  }

  /**
   * Provide pre-rendered vertical text images for dialogues.
   * Key convention: `${panelId}:${dialogueIndex}`
   */
  setDialogueAssets(
    assets: Record<string, { image: unknown; width: number; height: number }>,
  ): void {
    this.dialogueAssets = assets
  }

  /** Create an Image from a PNG buffer (server only). */
  static createImageFromBuffer(buffer: Buffer): {
    image: unknown
    width: number
    height: number
  } {
    if (!isServer || !NodeCanvasImageCtor) {
      throw new Error('createImageFromBuffer is only available on server with node-canvas')
    }
    const img = new NodeCanvasImageCtor()
    // node-canvas Image type is not in DOM libs; assign via shim cast.
    img.src = buffer
    return {
      image: img as unknown,
      width: (img as NodeCanvasImageLike).width,
      height: (img as NodeCanvasImageLike).height,
    }
  }

  drawFrame(x: number, y: number, width: number, height: number): void {
    this.ctx.strokeRect(x, y, width, height)
  }

  drawPanel(panel: Panel): void {
    // レイアウトコーディネーターをリセット
    this.layoutCoordinator.reset()

    // パネルの位置とサイズを実際のピクセル値に変換
    const x = panel.position.x * this.config.width
    const y = panel.position.y * this.config.height
    const width = panel.size.width * this.config.width
    const height = panel.size.height * this.config.height
    const panelBounds = { x, y, width, height }

    // パネルのフレームを描画
    this.drawFrame(x, y, width, height)

    // 吹き出しを描画し、占有領域を登録
    if (panel.dialogues && panel.dialogues.length > 0) {
      this.ctx.save()
      this.ctx.beginPath()
      if (this.hasRect(this.ctx)) {
        this.ctx.rect(x, y, width, height)
        this.ctx.clip()
      } else {
        // 一部のテストモックで rect が未実装のことがあるため、クリップをスキップ
        // フレームは既に drawFrame 済みであるため視覚上の影響は小さい
      }
      try {
        if (panel.dialogues.length > 1) {
          const slotWidth = (width * 0.9) / panel.dialogues.length
          const bubbleY = y + height * 0.2
          const maxAreaHeight = height * 0.7

          for (let i = 0; i < panel.dialogues.length; i++) {
            const dialogue = panel.dialogues[i]
            const key = `${panel.id}:${i}`
            const asset = this.dialogueAssets?.[key]
            if (!asset) throw new Error(`Vertical dialogue asset missing for ${key}`)

            let scale = Math.min((slotWidth * 0.9) / asset.width, maxAreaHeight / asset.height, 1)
            let drawW = asset.width * scale
            let drawH = asset.height * scale
            const padding = 10
            const textRectW = drawW + padding * 2
            const textRectH = drawH + padding * 2
            let bubbleW = textRectW * Math.sqrt(2)
            let bubbleH = textRectH * Math.sqrt(2)

            if (bubbleH > maxAreaHeight) {
              const shrinkFactor = maxAreaHeight / bubbleH
              scale = Math.min(scale, scale * shrinkFactor)
              drawW = asset.width * scale
              drawH = asset.height * scale
              const textRectW2 = drawW + padding * 2
              const textRectH2 = drawH + padding * 2
              bubbleW = textRectW2 * Math.sqrt(2)
              bubbleH = textRectH2 * Math.sqrt(2)
            }
            if (bubbleH <= 0) continue

            const bx = x + width * 0.05 + slotWidth * i + (slotWidth - bubbleW) / 2
            const by = bubbleY

            this.ctx.save()
            this.ctx.strokeStyle = this.appConfig.rendering.canvas.bubble.strokeStyle
            this.ctx.fillStyle = this.appConfig.rendering.canvas.bubble.fillStyle
            this.ctx.lineWidth =
              dialogue.emotion === 'shout'
                ? this.appConfig.rendering.canvas.bubble.shoutLineWidth
                : this.appConfig.rendering.canvas.bubble.normalLineWidth
            const shapeType = dialogue.type || 'speech'
            this.drawBubbleShape(shapeType, bx, by, bubbleW, bubbleH)
            this.ctx.restore()

            const imgX = bx + (bubbleW - drawW) / 2
            const imgY = by + (bubbleH - drawH) / 2
            this.ctx.drawImage(
              asset.image as unknown as CanvasImageSource,
              imgX,
              imgY,
              drawW,
              drawH,
            )

            this.layoutCoordinator.registerDialogueArea(dialogue, {
              x: bx,
              y: by,
              width: bubbleW,
              height: bubbleH,
            })

            const speakerLabelCfg = this.appConfig.rendering.canvas.speakerLabel
            const dialogueType = dialogue.type
            const shouldShowLabel =
              speakerLabelCfg?.enabled === true &&
              dialogueType !== 'narration' &&
              typeof dialogue.speaker === 'string' &&
              dialogue.speaker.trim() !== ''
            if (shouldShowLabel) {
              const baseFontSize = this.config.fontSize || 16
              const fontSize = Math.max(10, baseFontSize * (speakerLabelCfg.fontSize || 0.7))
              const paddingLabel = speakerLabelCfg.padding ?? 4
              const bg = speakerLabelCfg.backgroundColor ?? '#ffffff'
              const border = speakerLabelCfg.borderColor ?? '#333333'
              const textColor = speakerLabelCfg.textColor ?? '#333333'
              const offsetXRatio = speakerLabelCfg.offsetX ?? 0.3
              const offsetYRatio = speakerLabelCfg.offsetY ?? 0.7
              const borderRadius = speakerLabelCfg.borderRadius ?? 3
              this.drawSpeakerLabel(dialogue.speaker, bx + bubbleW, by, {
                fontSize,
                padding: paddingLabel,
                backgroundColor: bg,
                borderColor: border,
                textColor,
                offsetXRatio,
                offsetYRatio,
                borderRadius,
              })
            }
          }
        } else {
          let bubbleY = y + height * 0.2
          const maxAreaWidth = width * 0.45
          const maxAreaHeightTotal = height * 0.7
          const perBubbleMaxHeight = Math.max(60, maxAreaHeightTotal)

          for (let i = 0; i < panel.dialogues.length; i++) {
            const dialogue = panel.dialogues[i]
            const key = `${panel.id}:${i}`
            const asset = this.dialogueAssets?.[key]
            if (!asset) throw new Error(`Vertical dialogue asset missing for ${key}`)

            let scale = Math.min(maxAreaWidth / asset.width, perBubbleMaxHeight / asset.height, 1)
            let drawW = asset.width * scale
            let drawH = asset.height * scale
            const padding = 10
            const textRectW = drawW + padding * 2
            const textRectH = drawH + padding * 2
            let bubbleW = textRectW * Math.sqrt(2)
            let bubbleH = textRectH * Math.sqrt(2)

            const availableVertical = y + height - bubbleY
            const maxThisBubbleHeight = Math.max(
              30,
              Math.min(perBubbleMaxHeight, availableVertical - 2),
            )
            if (bubbleH > maxThisBubbleHeight) {
              const shrinkFactor = maxThisBubbleHeight / bubbleH
              scale = Math.min(scale, scale * shrinkFactor)
              drawW = asset.width * scale
              drawH = asset.height * scale
              const textRectW2 = drawW + padding * 2
              const textRectH2 = drawH + padding * 2
              bubbleW = textRectW2 * Math.sqrt(2)
              bubbleH = textRectH2 * Math.sqrt(2)
            }
            if (bubbleH <= 0 || bubbleY + bubbleH > y + height) break

            const bx = x + width - bubbleW - width * 0.05
            const by = bubbleY

            this.ctx.save()
            this.ctx.strokeStyle = this.appConfig.rendering.canvas.bubble.strokeStyle
            this.ctx.fillStyle = this.appConfig.rendering.canvas.bubble.fillStyle
            this.ctx.lineWidth =
              dialogue.emotion === 'shout'
                ? this.appConfig.rendering.canvas.bubble.shoutLineWidth
                : this.appConfig.rendering.canvas.bubble.normalLineWidth
            const shapeType = dialogue.type || 'speech'
            this.drawBubbleShape(shapeType, bx, by, bubbleW, bubbleH)
            this.ctx.restore()

            const imgX = bx + (bubbleW - drawW) / 2
            const imgY = by + (bubbleH - drawH) / 2
            this.ctx.drawImage(
              asset.image as unknown as CanvasImageSource,
              imgX,
              imgY,
              drawW,
              drawH,
            )

            this.layoutCoordinator.registerDialogueArea(dialogue, {
              x: bx,
              y: by,
              width: bubbleW,
              height: bubbleH,
            })

            const speakerLabelCfg = this.appConfig.rendering.canvas.speakerLabel
            const dialogueType = dialogue.type
            const shouldShowLabel =
              speakerLabelCfg?.enabled === true &&
              dialogueType !== 'narration' &&
              typeof dialogue.speaker === 'string' &&
              dialogue.speaker.trim() !== ''
            if (shouldShowLabel) {
              const baseFontSize = this.config.fontSize || 16
              const fontSize = Math.max(10, baseFontSize * (speakerLabelCfg.fontSize || 0.7))
              const paddingLabel = speakerLabelCfg.padding ?? 4
              const bg = speakerLabelCfg.backgroundColor ?? '#ffffff'
              const border = speakerLabelCfg.borderColor ?? '#333333'
              const textColor = speakerLabelCfg.textColor ?? '#333333'
              const offsetXRatio = speakerLabelCfg.offsetX ?? 0.3
              const offsetYRatio = speakerLabelCfg.offsetY ?? 0.7
              const borderRadius = speakerLabelCfg.borderRadius ?? 3
              this.drawSpeakerLabel(dialogue.speaker, bx + bubbleW, by, {
                fontSize,
                padding: paddingLabel,
                backgroundColor: bg,
                borderColor: border,
                textColor,
                offsetXRatio,
                offsetYRatio,
                borderRadius,
              })
            }

<<<<<<< HEAD
            bubbleY += bubbleH + 10
=======
          // 画像（縦書きセリフ）
          const imgX = bx + (bubbleW - drawW) / 2
          const imgY = by + (bubbleH - drawH) / 2
          this.ctx.drawImage(asset.image as unknown as CanvasImageSource, imgX, imgY, drawW, drawH)

          // 占有領域登録
          this.layoutCoordinator.registerDialogueArea(dialogue, {
            x: bx,
            y: by,
            width: bubbleW,
            height: bubbleH,
          })

          // 話者ラベル
          const speakerLabelCfg = this.appConfig.rendering.canvas.speakerLabel
          const dialogueType = dialogue.type
          // ナレーションでは話者ラベルを表示しない
          const shouldShowLabel =
            speakerLabelCfg?.enabled === true &&
            dialogueType !== 'narration' &&
            typeof dialogue.speaker === 'string' &&
            dialogue.speaker.trim() !== ''
          if (shouldShowLabel) {
            const baseFontSize = this.config.fontSize || 16
            const fontSize = Math.max(10, baseFontSize * (speakerLabelCfg.fontSize || 0.7))
            const paddingLabel = speakerLabelCfg.padding ?? 4
            const bg = speakerLabelCfg.backgroundColor ?? '#ffffff'
            const border = speakerLabelCfg.borderColor ?? '#333333'
            const textColor = speakerLabelCfg.textColor ?? '#333333'
            const offsetXRatio = speakerLabelCfg.offsetX ?? 0.3
            const offsetYRatio = speakerLabelCfg.offsetY ?? 0.7
            const borderRadius = speakerLabelCfg.borderRadius ?? 3
            this.drawSpeakerLabel(dialogue.speaker, bx + bubbleW, by, {
              fontSize,
              padding: paddingLabel,
              backgroundColor: bg,
              borderColor: border,
              textColor,
              offsetXRatio,
              offsetYRatio,
              borderRadius,
              clampBounds: panelBounds,
            })
>>>>>>> da0c138f
          }
        }
      } finally {
        this.ctx.restore()
      }
    }

    // SFXを配置・描画し、占有領域を登録
    if (panel.sfx && panel.sfx.length > 0) {
      this.ctx.save()
      this.ctx.beginPath()
      this.ctx.rect(x, y, width, height)
      this.ctx.clip()
      try {
        const sfxPlacements = this.sfxPlacer.placeSfx(panel.sfx, panel, panelBounds)
        for (const placement of sfxPlacements) {
          this.drawSfxWithPlacement(placement)
          const estBounds = {
            width: Math.max(1, placement.text.length * placement.fontSize * 0.8),
            height: placement.fontSize * (placement.supplement ? 1.8 : 1.2),
          }
          this.layoutCoordinator.registerSfxArea(placement, estBounds)
        }
      } finally {
        this.ctx.restore()
      }
    }

    // 説明テキストの最適配置と描画
    if (panel.content && panel.content.trim() !== '') {
      const contentCfg = (this.appConfig.rendering.canvas as AppCanvasConfig).contentText

      if (contentCfg.enabled !== false) {
        const placement = this.layoutCoordinator.calculateContentTextPlacement(
          panel.content,
          panelBounds,
          this.ctx,
          {
            minFontSize: contentCfg.fontSize.min,
            maxFontSize: contentCfg.fontSize.max,
            padding: contentCfg.padding,
            lineHeight: contentCfg.lineHeight,
            maxWidthRatio: contentCfg.maxWidthRatio,
            maxHeightRatio: contentCfg.maxHeightRatio,
            minAreaSize: contentCfg.placement.minAreaSize,
          },
        )
        if (placement) {
          this.ctx.save()
          // 背景ボックス
          this.ctx.fillStyle = contentCfg.background.color
          this.ctx.strokeStyle = contentCfg.background.borderColor
          this.ctx.lineWidth = contentCfg.background.borderWidth
          this.drawRoundedRect(
            placement.x - contentCfg.padding / 2,
            placement.y - contentCfg.padding / 2,
            placement.width + contentCfg.padding,
            placement.height + contentCfg.padding,
            contentCfg.background.borderRadius,
          )
          this.ctx.fill()
          this.ctx.stroke()

          // テキスト
          this.ctx.font = `${placement.fontSize}px ${this.config.fontFamily || 'Arial, sans-serif'}`
          this.ctx.fillStyle = contentCfg.textColor
          this.ctx.textAlign = 'left'
          this.ctx.textBaseline = 'top'
          let cy = placement.y
          for (const line of placement.lines) {
            this.ctx.fillText(line, placement.x, cy)
            cy += placement.fontSize * contentCfg.lineHeight
          }
          this.ctx.restore()
        }
      }
    }
  }

  drawText(
    text: string,
    x: number,
    y: number,
    options?: { maxWidth?: number; font?: string; color?: string },
  ): void {
    const {
      maxWidth,
      font = `${this.config.fontSize || 16}px ${this.config.fontFamily || 'Arial, sans-serif'}`,
      color = this.config.textColor || '#000000',
    } = options || {}

    this.ctx.save()

    this.ctx.font = font
    this.ctx.fillStyle = color
    this.ctx.textAlign = 'left'
    this.ctx.textBaseline = 'top'

    if (maxWidth) {
      const fontSize = parseInt(font.split('px')[0], 10) || 16
      this.drawMultilineText(text, x, y, maxWidth, 1000, fontSize)
    } else {
      this.ctx.fillText(text, x, y)
    }

    this.ctx.restore()
  }

  private drawMultilineText(
    text: string,
    x: number,
    y: number,
    maxWidth: number,
    maxHeight: number,
    fontSize: number,
  ): void {
    const lines = this.wrapText(text, maxWidth)
    const lineHeight = fontSize * 1.2
    const totalHeight = lines.length * lineHeight

    if (totalHeight > maxHeight) {
      // テキストが高さ制限を超える場合は省略
      const maxLines = Math.floor(maxHeight / lineHeight)
      lines.splice(maxLines - 1)
      if (lines.length > 0) {
        lines[lines.length - 1] =
          `${lines[lines.length - 1].substring(0, lines[lines.length - 1].length - 3)}...`
      }
    }

    let currentY = y
    for (const line of lines) {
      this.ctx.fillText(line, x, currentY)
      currentY += lineHeight
    }
  }

  // 一部のテストモック環境で CanvasRenderingContext2D.rect が未実装の場合があるため、型ガードを用意
  private hasRect(ctx: CanvasRenderingContext2D): ctx is CanvasRenderingContext2D & {
    rect: (x: number, y: number, w: number, h: number) => void
  } {
    return typeof (ctx as unknown as { rect?: unknown }).rect === 'function'
  }

  private wrapText(text: string, maxWidth: number): string[] {
    const words = text.split('')
    const lines: string[] = []
    let currentLine = ''

    for (const char of words) {
      const testLine = currentLine + char
      const metrics = this.ctx.measureText(testLine)

      if (metrics.width > maxWidth && currentLine !== '') {
        lines.push(currentLine)
        currentLine = char
      } else {
        currentLine = testLine
      }
    }

    if (currentLine) {
      lines.push(currentLine)
    }

    return lines
  }

  /**
   * 計算された配置情報に基づいてSFXを描画
   */
  private drawSfxWithPlacement(placement: SfxPlacement): void {
    const cfg = this.appConfig.rendering.canvas.sfx
    this.ctx.save()

    // 回転適用
    if (cfg.rotation?.enabled && placement.rotation) {
      this.ctx.translate(placement.x, placement.y)
      this.ctx.rotate(placement.rotation)
      this.ctx.translate(-placement.x, -placement.y)
    }

    // メインSFX
    const weightMain = cfg.mainTextStyle?.fontWeight === 'bold' ? 'bold' : 'normal'
    this.ctx.font = `${weightMain} ${placement.fontSize}px ${this.config.fontFamily || 'Arial, sans-serif'}`
    this.ctx.fillStyle = cfg.mainTextStyle?.fillStyle || '#000000'
    this.ctx.strokeStyle = cfg.mainTextStyle?.strokeStyle || '#ffffff'
    this.ctx.lineWidth = cfg.mainTextStyle?.lineWidth ?? 4
    this.ctx.textAlign = 'left'
    this.ctx.textBaseline = 'top'
    this.ctx.strokeText(placement.text, placement.x, placement.y)
    this.ctx.fillText(placement.text, placement.x, placement.y)

    // 補足テキスト
    if (placement.supplement) {
      const ratio = cfg.supplementFontSize?.scaleFactor ?? 0.35
      const minSup = cfg.supplementFontSize?.min ?? 10
      const supSize = Math.max(minSup, placement.fontSize * ratio)
      const weightSup = cfg.supplementTextStyle?.fontWeight === 'bold' ? 'bold' : 'normal'
      this.ctx.font = `${weightSup} ${supSize}px ${this.config.fontFamily || 'Arial, sans-serif'}`
      this.ctx.fillStyle = cfg.supplementTextStyle?.fillStyle || '#666666'
      this.ctx.strokeStyle = cfg.supplementTextStyle?.strokeStyle || '#ffffff'
      this.ctx.lineWidth = cfg.supplementTextStyle?.lineWidth ?? 2
      this.ctx.textAlign = 'left'
      this.ctx.textBaseline = 'top'
      const supX = placement.x
      const supY = placement.y + placement.fontSize * 1.1
      this.ctx.strokeText(placement.supplement, supX, supY)
      this.ctx.fillText(placement.supplement, supX, supY)
    }

    this.ctx.restore()
  }

  /**
   * Draws a bubble shape (ellipse, rectangle, or cloud) at the specified position
   * @private
   */
  private drawBubbleShape(
    type: 'speech' | 'thought' | 'narration',
    x: number,
    y: number,
    width: number,
    height: number,
  ): void {
    if (type === 'narration') {
      this.ctx.beginPath()
      this.ctx.rect(x, y, width, height)
      this.ctx.fill()
      this.ctx.stroke()
    } else if (type === 'thought') {
      // より“グネグネ”した雲形に強化（楕円外周の中点を外側に膨らませる）
      const cfg = this.appConfig.rendering.canvas.bubble.thoughtShape
      const bumps = Math.max(6, cfg.bumps)
      const cx = x + width / 2
      const cy = y + height / 2
      const rx = width / 2
      const ry = height / 2

      // 基本ふくらみ量（短い方の半径に対する比率を使用）
      const baseBulge = Math.max(cfg.minRadiusPx, Math.min(rx, ry) * cfg.amplitudeRatio)

      // 疑似乱数はテスト安定性のために決定論的（x,y,w,h依存）
      const prngCfg = this.appConfig.rendering.canvas.bubble.thoughtShape.prng
      const seedConst = (cx + cy + rx + ry) * prngCfg.seedScale
      const prand = (i: number): number => {
        const s = Math.sin((i + 1) * prngCfg.sinScale * seedConst) * prngCfg.multiplier
        return s - Math.floor(s)
      }

      this.ctx.beginPath()
      let anglePrev = 0
      const pxStart = cx + Math.cos(anglePrev) * rx
      const pyStart = cy + Math.sin(anglePrev) * ry
      this.ctx.moveTo(pxStart, pyStart)
      for (let k = 1; k <= bumps; k++) {
        const angle = (k / bumps) * Math.PI * 2
        const px = cx + Math.cos(angle) * rx
        const py = cy + Math.sin(angle) * ry
        // 中点方向に、こぶのふくらみ（ばらつき付き）を付与
        const midAngle = (anglePrev + angle) / 2
        const jitter = (prand(k) - 0.5) * 2 // [-1, 1]
        const bulge = baseBulge * (1 + cfg.randomness * jitter)
        const cpx = cx + Math.cos(midAngle) * (rx + bulge)
        const cpy = cy + Math.sin(midAngle) * (ry + bulge)
        this.ctx.quadraticCurveTo(cpx, cpy, px, py)
        anglePrev = angle
      }
      this.ctx.closePath()
      this.ctx.fill()
      this.ctx.stroke()

      // 尾泡（小さな丸を2〜3個）
      const tailCfg = this.appConfig.rendering.canvas.bubble.thoughtTail
      if (tailCfg?.enabled) {
        const shortR = Math.min(rx, ry)
        const baseRadius = Math.max(2, shortR * tailCfg.startRadiusRatio)
        const gap = shortR * tailCfg.gapRatio
        const angle = tailCfg.angle
        // 尾泡開始位置: 吹き出しの外周から少し外側
        let tx = cx + Math.cos(angle) * (Math.max(rx, ry) * 0.2 + rx)
        let ty = cy + Math.sin(angle) * (Math.max(rx, ry) * 0.2 + ry)
        for (let i = 0; i < Math.max(1, tailCfg.count); i++) {
          const r = baseRadius * Math.max(0.1, tailCfg.decay) ** i
          this.ctx.beginPath()
          this.ctx.arc(tx, ty, r, 0, Math.PI * 2)
          this.ctx.closePath()
          this.ctx.fill()
          this.ctx.stroke()
          tx += Math.cos(angle) * gap
          ty += Math.sin(angle) * gap
        }
      }
    } else {
      // 楕円の描画: テキスト領域を外接する楕円
      this.ctx.beginPath()
      this.ctx.ellipse(x + width / 2, y + height / 2, width / 2, height / 2, 0, 0, Math.PI * 2)
      this.ctx.fill()
      this.ctx.stroke()
    }
  }

  /**
   * 角丸長方形のパスを作成（話者ラベル用）
   */
  private drawRoundedRect(
    x: number,
    y: number,
    width: number,
    height: number,
    radius: number,
  ): void {
    this.ctx.beginPath()
    this.ctx.moveTo(x + radius, y)
    this.ctx.lineTo(x + width - radius, y)
    this.ctx.quadraticCurveTo(x + width, y, x + width, y + radius)
    this.ctx.lineTo(x + width, y + height - radius)
    this.ctx.quadraticCurveTo(x + width, y + height, x + width - radius, y + height)
    this.ctx.lineTo(x + radius, y + height)
    this.ctx.quadraticCurveTo(x, y + height, x, y + height - radius)
    this.ctx.lineTo(x, y + radius)
    this.ctx.quadraticCurveTo(x, y, x + radius, y)
    this.ctx.closePath()
  }

  /**
   * 話者ラベルを吹き出しの右上に描画
   */
  private drawSpeakerLabel(
    speaker: string,
    xRightEdge: number,
    yTopEdge: number,
    options: {
      fontSize?: number
      padding?: number
      backgroundColor?: string
      borderColor?: string
      textColor?: string
      offsetXRatio?: number
      offsetYRatio?: number
      borderRadius?: number
      clampBounds?: { x: number; y: number; width: number; height: number }
    } = {},
  ): void {
    const {
      fontSize = 12,
      padding = 4,
      backgroundColor = '#ffffff',
      borderColor = '#333333',
      textColor = '#333333',
      offsetXRatio = 0.3,
      offsetYRatio = 0.7,
      borderRadius = 3,
    } = options

    if (!speaker || speaker.trim() === '') return

    this.ctx.save()
    // 改行（1行最大文字数）
    const maxChars = this.appConfig.rendering.canvas.speakerLabel.maxCharsPerLine ?? 5
    const linesRaw = wrapJapaneseByBudoux(speaker, maxChars)
    const lines = linesRaw.length > 0 ? linesRaw : [speaker]

    // 動的スケーリング（パネル内に収める）
    const family = this.config.fontFamily || 'Arial, sans-serif'
    const minFontSize = 8
    let fs = Math.max(minFontSize, fontSize)
    let lhRatio = 1.2
    const minLhRatio = 1.05

    const measureWith = (f: number): number => {
      this.ctx.font = `${f}px ${family}`
      let maxW = 0
      for (const line of lines) {
        const w = this.ctx.measureText(line).width
        if (w > maxW) maxW = w
      }
      return maxW
    }

    let textMaxWidth = measureWith(fs)
    let lineHeight = Math.ceil(fs * lhRatio)
    let labelWidth = textMaxWidth + padding * 2
    let labelHeight = lines.length * lineHeight + padding * 2

    if (options.clampBounds) {
      // 収まり判定とスケール計算
      const availW = Math.max(1, options.clampBounds.width - 4)
      const availH = Math.max(1, options.clampBounds.height - 4)

      // 幅・高さのスケーリング係数を計算
      const widthScale =
        labelWidth > availW ? (availW - padding * 2) / Math.max(1, textMaxWidth) : 1
      const fsByWidth = Math.floor(fs * Math.min(1, widthScale))

      const fsMaxByHeight = Math.floor((availH - padding * 2) / Math.max(1, lines.length * lhRatio))
      const fsByHeight = Math.min(fs, fsMaxByHeight)

      // フォントサイズを最小限まで下げる
      const newFs = Math.max(minFontSize, Math.min(fsByWidth, fsByHeight))

      // 必要に応じて行間も圧縮
      if (newFs === minFontSize) {
        const lhNeeded = (availH - padding * 2) / Math.max(1, lines.length * newFs)
        lhRatio = Math.max(minLhRatio, Math.min(lhRatio, lhNeeded))
      }

      // 再計測
      fs = newFs
      textMaxWidth = measureWith(fs)
      lineHeight = Math.ceil(fs * lhRatio)
      labelWidth = textMaxWidth + padding * 2
      labelHeight = lines.length * lineHeight + padding * 2
    } else {
      // 非クランプ時もフォント設定だけは適用
      this.ctx.font = `${fs}px ${family}`
    }

    // 位置: 吹き出し右上の少し外側
    let labelX = xRightEdge - labelWidth * offsetXRatio
    let labelY = yTopEdge - labelHeight * offsetYRatio

    // パネル内に収まるように位置をクランプ
    if (options.clampBounds) {
      const bxMin = options.clampBounds.x
      const byMin = options.clampBounds.y
      const bxMax = options.clampBounds.x + options.clampBounds.width - labelWidth
      const byMax = options.clampBounds.y + options.clampBounds.height - labelHeight
      labelX = Math.min(Math.max(labelX, bxMin), bxMax)
      labelY = Math.min(Math.max(labelY, byMin), byMax)
    }

    // 背景（角丸）
    this.drawRoundedRect(labelX, labelY, labelWidth, labelHeight, borderRadius)
    this.ctx.fillStyle = backgroundColor
    this.ctx.fill()

    // 枠線
    this.ctx.strokeStyle = borderColor
    this.ctx.lineWidth = 1
    this.ctx.stroke()

    // テキスト（中央揃え、行ごとに描画）
    this.ctx.fillStyle = textColor
    this.ctx.textAlign = 'center'
    this.ctx.textBaseline = 'middle'
    const cx = labelX + labelWidth / 2
    for (let i = 0; i < lines.length; i++) {
      const lineCy = labelY + padding + i * lineHeight + lineHeight / 2
      this.ctx.fillText(lines[i], cx, lineCy)
    }

    this.ctx.restore()
  }

  drawSpeechBubble(
    text: string,
    x: number,
    y: number,
    options?: {
      maxWidth?: number
      style?: string
      type?: 'speech' | 'thought' | 'narration'
    },
  ): void {
    // Legacy text-bubble drawer (kept for non-dialogue uses). Vertical text path uses pre-rendered images.
    const { maxWidth = 200, style = 'normal', type = 'speech' } = options || {}

    // テキストサイズを測定して吹き出しサイズを決定
    const fontSize = this.config.fontSize || 16
    const lines = this.wrapText(text, maxWidth - 20)
    const lineHeight = fontSize * 1.2
    const width = Math.min(
      maxWidth,
      Math.max(...lines.map((line) => this.ctx.measureText(line).width)) + 20,
    )
    const height = lines.length * lineHeight + 20

    this.ctx.save()

    this.ctx.strokeStyle = this.appConfig.rendering.canvas.bubble.strokeStyle
    this.ctx.fillStyle = this.appConfig.rendering.canvas.bubble.fillStyle
    this.ctx.lineWidth =
      style === 'shout'
        ? this.appConfig.rendering.canvas.bubble.shoutLineWidth
        : this.appConfig.rendering.canvas.bubble.normalLineWidth

    this.drawBubbleShape(type, x, y, width, height)

    // テキストを描画
    this.ctx.fillStyle = '#000000'
    this.ctx.font = `${fontSize}px ${this.config.fontFamily || 'Arial, sans-serif'}`
    let textY = y + 15
    for (const line of lines) {
      this.ctx.fillText(line, x + 10, textY)
      textY += lineHeight
    }

    this.ctx.restore()
  }

  renderMangaLayout(layout: MangaLayout): void {
    // 背景をクリア
    this.setupCanvas()

    // 全体のフレームを描画
    this.drawFrame(0, 0, this.config.width, this.config.height)

    // 各ページのパネルを描画（現在は最初のページのみ対応）
    if (layout.pages.length > 0) {
      const firstPage = layout.pages[0]
      for (const panel of firstPage.panels) {
        this.drawPanel(panel)
      }
    }
  }

  async toBlob(type: string = 'image/png', quality?: number): Promise<Blob> {
    if (isServer) {
      // node-canvas の場合
      const nodeCanvas = this.canvas as NodeCanvas

      // toDataURL を優先的に使用（より安定している）
      try {
        console.log('Using toDataURL method for server-side rendering')
        const dataUrl = nodeCanvas.toDataURL(type, quality)

        if (!dataUrl || dataUrl === 'data:,' || !dataUrl.includes(',')) {
          throw new Error('toDataURL returned empty or invalid data')
        }

        // data URLからBlobに変換
        const base64Data = dataUrl.split(',')[1]
        if (!base64Data) {
          throw new Error('Invalid data URL format - no base64 data found')
        }

        const binaryBuffer = Buffer.from(base64Data, 'base64')
        console.log('Buffer created from dataURL:', binaryBuffer.length, 'bytes')

        // PNG署名を確認
        const pngSignature = Buffer.from([0x89, 0x50, 0x4e, 0x47, 0x0d, 0x0a, 0x1a, 0x0a])
        const hasPngSignature = binaryBuffer.subarray(0, 8).equals(pngSignature)
        console.log('PNG signature valid:', hasPngSignature)

        const binaryAb = binaryBuffer.buffer.slice(
          binaryBuffer.byteOffset,
          binaryBuffer.byteOffset + binaryBuffer.byteLength,
        ) as ArrayBuffer
        const blob = new Blob([binaryAb], { type })
        console.log('Blob created successfully:', blob.size, 'bytes')
        return blob
      } catch (dataUrlError) {
        console.error(
          'toDataURL failed:',
          dataUrlError instanceof Error ? dataUrlError.message : String(dataUrlError),
        )

        // フォールバック: toBuffer を試行
        return new Promise<Blob>((resolve, reject) => {
          try {
            if ('toBuffer' in nodeCanvas && typeof nodeCanvas.toBuffer === 'function') {
              console.log('Falling back to toBuffer method')
              nodeCanvas.toBuffer(
                (err: Error | null, buffer: Buffer) => {
                  if (err) {
                    console.error('toBuffer callback error:', err)
                    reject(err)
                  } else if (!buffer) {
                    console.error('toBuffer returned null/undefined buffer')
                    reject(new Error('Buffer is null or undefined'))
                  } else {
                    console.log('Buffer created via toBuffer callback:', buffer.length, 'bytes')
                    const ab = buffer.buffer.slice(
                      buffer.byteOffset,
                      buffer.byteOffset + buffer.byteLength,
                    ) as ArrayBuffer
                    const blob = new Blob([ab], { type })
                    resolve(blob)
                  }
                },
                type.replace('image/', ''),
                quality ? { quality } : undefined,
              )
            } else {
              reject(new Error('Neither toDataURL nor toBuffer are working'))
            }
          } catch (bufferError) {
            console.error('toBuffer setup failed:', bufferError)
            reject(bufferError)
          }
        })
      }
    } else {
      // ブラウザの場合
      const htmlCanvas = this.canvas as HTMLCanvasElement
      return new Promise<Blob>((resolve, reject) => {
        if ('toBlob' in htmlCanvas && typeof htmlCanvas.toBlob === 'function') {
          htmlCanvas.toBlob(
            (blob: Blob | null) => {
              if (blob) {
                resolve(blob)
              } else {
                reject(new Error('Failed to create blob'))
              }
            },
            type,
            quality,
          )
        } else {
          // toBlob未サポートの場合はtoDataURLから変換
          try {
            const dataUrl = htmlCanvas.toDataURL(type, quality)
            fetch(dataUrl)
              .then((res) => res.blob())
              .then(resolve)
              .catch(reject)
          } catch (err) {
            reject(new Error(`Failed to create blob from dataURL: ${err}`))
          }
        }
      })
    }
  }

  /**
   * Clean up canvas resources to prevent memory leaks
   */
  cleanup(): void {
    try {
      // Clear the canvas
      this.ctx.clearRect(0, 0, this.config.width, this.config.height)

      // Reset canvas state
      this.ctx.restore()
      this.ctx.resetTransform()

      // For Node.js canvas, manually clear if possible
      if (isServer && this.canvas) {
        const nodeCanvas = this.canvas as NodeCanvas
        // Set canvas dimensions to 0 to release memory
        nodeCanvas.width = 0
        nodeCanvas.height = 0
      }
    } catch (error) {
      console.warn('Failed to cleanup canvas resources:', error)
    }
  }
}<|MERGE_RESOLUTION|>--- conflicted
+++ resolved
@@ -384,56 +384,11 @@
                 offsetXRatio,
                 offsetYRatio,
                 borderRadius,
+              clampBounds: panelBounds,
               })
             }
 
-<<<<<<< HEAD
             bubbleY += bubbleH + 10
-=======
-          // 画像（縦書きセリフ）
-          const imgX = bx + (bubbleW - drawW) / 2
-          const imgY = by + (bubbleH - drawH) / 2
-          this.ctx.drawImage(asset.image as unknown as CanvasImageSource, imgX, imgY, drawW, drawH)
-
-          // 占有領域登録
-          this.layoutCoordinator.registerDialogueArea(dialogue, {
-            x: bx,
-            y: by,
-            width: bubbleW,
-            height: bubbleH,
-          })
-
-          // 話者ラベル
-          const speakerLabelCfg = this.appConfig.rendering.canvas.speakerLabel
-          const dialogueType = dialogue.type
-          // ナレーションでは話者ラベルを表示しない
-          const shouldShowLabel =
-            speakerLabelCfg?.enabled === true &&
-            dialogueType !== 'narration' &&
-            typeof dialogue.speaker === 'string' &&
-            dialogue.speaker.trim() !== ''
-          if (shouldShowLabel) {
-            const baseFontSize = this.config.fontSize || 16
-            const fontSize = Math.max(10, baseFontSize * (speakerLabelCfg.fontSize || 0.7))
-            const paddingLabel = speakerLabelCfg.padding ?? 4
-            const bg = speakerLabelCfg.backgroundColor ?? '#ffffff'
-            const border = speakerLabelCfg.borderColor ?? '#333333'
-            const textColor = speakerLabelCfg.textColor ?? '#333333'
-            const offsetXRatio = speakerLabelCfg.offsetX ?? 0.3
-            const offsetYRatio = speakerLabelCfg.offsetY ?? 0.7
-            const borderRadius = speakerLabelCfg.borderRadius ?? 3
-            this.drawSpeakerLabel(dialogue.speaker, bx + bubbleW, by, {
-              fontSize,
-              padding: paddingLabel,
-              backgroundColor: bg,
-              borderColor: border,
-              textColor,
-              offsetXRatio,
-              offsetYRatio,
-              borderRadius,
-              clampBounds: panelBounds,
-            })
->>>>>>> da0c138f
           }
         }
       } finally {
