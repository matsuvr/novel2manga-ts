import { getAppConfigWithOverrides } from '@/config/app.config'
import type { AppCanvasConfig } from '@/types/canvas-config'
<<<<<<< HEAD
import type { MangaLayout, Panel, Dialogue } from '@/types/panel-layout'
import { PanelLayoutCoordinator } from './panel-layout-coordinator'
=======
import type { MangaLayout, Panel } from '@/types/panel-layout'
>>>>>>> da0c138f
import { wrapJapaneseByBudoux } from '@/utils/jp-linebreak'
import { PanelLayoutCoordinator } from './panel-layout-coordinator'
import { type SfxPlacement, SfxPlacer } from './sfx-placer'

// Canvas実装の互換性のため、ブラウザとNode.js両方で動作するようにする
const isServer = typeof window === 'undefined'
let createCanvas: ((width: number, height: number) => unknown) | undefined
type NodeCanvasImageLike = {
  src: Buffer | string
  width: number
  height: number
}
let NodeCanvasImageCtor: (new () => NodeCanvasImageLike) | undefined

// node-canvas用の型定義
interface NodeCanvasImpl {
  width: number
  height: number
  getContext(contextId: '2d'): CanvasRenderingContext2D
  toDataURL(type?: string, quality?: number): string
  toBuffer(
    callback: (err: Error | null, buffer: Buffer) => void,
    mimeType?: string,
    config?: unknown,
  ): void
  toBuffer(mimeType?: string, config?: unknown): Buffer
}

export type NodeCanvas = NodeCanvasImpl

// Canvas module loading - async initialization needed for ES modules
let canvasInitialized = false
let canvasInitPromise: Promise<void> | null = null

async function initializeCanvas(): Promise<void> {
  if (canvasInitialized) return
  if (canvasInitPromise) return canvasInitPromise

  canvasInitPromise = (async () => {
    if (isServer) {
      // サーバーサイドではnode-canvasを使用
      try {
        const canvasModule = await import('canvas')
        createCanvas = canvasModule.createCanvas
        NodeCanvasImageCtor = canvasModule.Image
        canvasInitialized = true
      } catch (error) {
        console.warn('node-canvas not available, Canvas functionality will be limited', error)
      }
    } else {
      canvasInitialized = true
    }
  })()

  return canvasInitPromise
}

interface DrawBubbleParams {
  dialogue: Dialogue
  asset: { image: unknown; width: number; height: number }
  x: number
  y: number
  bubbleWidth: number
  bubbleHeight: number
  imageWidth: number
  imageHeight: number
  bounds: { x: number; y: number; width: number; height: number }
  labelOffsetXRatio?: number
  labelOffsetYRatio?: number
}

export interface CanvasConfig {
  width: number
  height: number
  font?: string
  defaultFontSize?: number
  backgroundColor?: string
  fontFamily?: string
  fontSize?: number
  lineColor?: string
  lineWidth?: number
  textColor?: string
}

export class CanvasRenderer {
  canvas: HTMLCanvasElement | NodeCanvas
  private ctx: CanvasRenderingContext2D
  private config: CanvasConfig
  private appConfig: ReturnType<typeof getAppConfigWithOverrides>
  private dialogueAssets?: Record<string, { image: unknown; width: number; height: number }>
  private sfxPlacer: SfxPlacer
  private layoutCoordinator: PanelLayoutCoordinator

  // Async factory method for proper initialization
  static async create(config: CanvasConfig): Promise<CanvasRenderer> {
    await initializeCanvas()
    return new CanvasRenderer(config)
  }

  constructor(config: CanvasConfig) {
    this.appConfig = getAppConfigWithOverrides()
    this.config = {
      backgroundColor: '#ffffff',
      fontFamily: 'Arial, sans-serif',
      fontSize: 16,
      lineColor: '#000000',
      lineWidth: 2,
      textColor: '#000000',
      font: 'Arial, sans-serif',
      defaultFontSize: 16,
      ...config,
    }

    // サーバーサイドとクライアントサイドの両方で動作するようにCanvas作成
    if (isServer && createCanvas) {
      this.canvas = createCanvas(this.config.width, this.config.height) as NodeCanvas
    } else if (typeof document !== 'undefined') {
      this.canvas = document.createElement('canvas')
      this.canvas.width = this.config.width
      this.canvas.height = this.config.height
    } else {
      throw new Error('Canvas is not available in this environment')
    }

    const ctx = this.canvas.getContext('2d')
    if (!ctx) {
      throw new Error('Failed to get 2D rendering context')
    }
    this.ctx = ctx

    this.setupCanvas()
    this.sfxPlacer = new SfxPlacer()
    this.layoutCoordinator = new PanelLayoutCoordinator()
  }

  private setupCanvas(): void {
    this.canvas.width = this.config.width
    this.canvas.height = this.config.height

    // 背景を塗りつぶし
    if (this.config.backgroundColor) {
      this.ctx.fillStyle = this.config.backgroundColor
      this.ctx.fillRect(0, 0, this.config.width, this.config.height)
    }

    // デフォルト設定
    this.ctx.font = `${this.config.fontSize || 16}px ${this.config.fontFamily || 'Arial, sans-serif'}`
    this.ctx.strokeStyle = this.config.lineColor || '#000000'
    this.ctx.lineWidth = this.config.lineWidth || 2
  }

  /**
   * Provide pre-rendered vertical text images for dialogues.
   * Key convention: `${panelId}:${dialogueIndex}`
   */
  setDialogueAssets(
    assets: Record<string, { image: unknown; width: number; height: number }>,
  ): void {
    this.dialogueAssets = assets
  }

  /** Create an Image from a PNG buffer (server only). */
  static createImageFromBuffer(buffer: Buffer): {
    image: unknown
    width: number
    height: number
  } {
    if (!isServer || !NodeCanvasImageCtor) {
      throw new Error('createImageFromBuffer is only available on server with node-canvas')
    }
    const img = new NodeCanvasImageCtor()
    // node-canvas Image type is not in DOM libs; assign via shim cast.
    img.src = buffer
    return {
      image: img as unknown,
      width: (img as NodeCanvasImageLike).width,
      height: (img as NodeCanvasImageLike).height,
    }
  }

  drawFrame(x: number, y: number, width: number, height: number): void {
    this.ctx.strokeRect(x, y, width, height)
  }

  /** Testing helper: expose layout coordinator */
  getLayoutCoordinator(): PanelLayoutCoordinator {
    return this.layoutCoordinator
  }

  private drawDialogueBubble({
    dialogue,
    asset,
    x: bx,
    y: by,
    bubbleWidth: bubbleW,
    bubbleHeight: bubbleH,
    imageWidth: drawW,
    imageHeight: drawH,
    bounds,
    labelOffsetXRatio,
    labelOffsetYRatio,
  }: DrawBubbleParams): void {
    // 吹き出し背景
    this.ctx.save()
    this.ctx.strokeStyle = this.appConfig.rendering.canvas.bubble.strokeStyle
    this.ctx.fillStyle = this.appConfig.rendering.canvas.bubble.fillStyle
    this.ctx.lineWidth =
      dialogue.emotion === 'shout'
        ? this.appConfig.rendering.canvas.bubble.shoutLineWidth
        : this.appConfig.rendering.canvas.bubble.normalLineWidth
    const shapeType = dialogue.type || 'speech'
    this.drawBubbleShape(shapeType, bx, by, bubbleW, bubbleH)
    this.ctx.restore()

    // 画像（縦書きセリフ）
    const imgX = bx + (bubbleW - drawW) / 2
    const imgY = by + (bubbleH - drawH) / 2
    this.ctx.drawImage(asset.image as unknown as CanvasImageSource, imgX, imgY, drawW, drawH)

    // 占有領域登録
    this.layoutCoordinator.registerDialogueArea(dialogue, {
      x: bx,
      y: by,
      width: bubbleW,
      height: bubbleH,
    })

    // 話者ラベル
    const speakerLabelCfg = this.appConfig.rendering.canvas.speakerLabel
    const dialogueType = dialogue.type
    const shouldShowLabel =
      speakerLabelCfg?.enabled === true &&
      dialogueType !== 'narration' &&
      typeof dialogue.speaker === 'string' &&
      dialogue.speaker.trim() !== ''
    if (shouldShowLabel) {
      const baseFontSize = this.config.fontSize || 16
      const fontSize = Math.max(10, baseFontSize * (speakerLabelCfg.fontSize || 0.7))
      const paddingLabel = speakerLabelCfg.padding ?? 4
      const bg = speakerLabelCfg.backgroundColor ?? '#ffffff'
      const border = speakerLabelCfg.borderColor ?? '#333333'
      const textColor = speakerLabelCfg.textColor ?? '#333333'
      const offsetXRatio = labelOffsetXRatio ?? speakerLabelCfg.offsetX ?? 0.3
      const offsetYRatio = labelOffsetYRatio ?? speakerLabelCfg.offsetY ?? 0.7
      const borderRadius = speakerLabelCfg.borderRadius ?? 3
      this.drawSpeakerLabel(dialogue.speaker, bx + bubbleW, by, {
        fontSize,
        padding: paddingLabel,
        backgroundColor: bg,
        borderColor: border,
        textColor,
        offsetXRatio,
        offsetYRatio,
        borderRadius,
        clampBounds: bounds,
      })
    }
  }

  drawPanel(panel: Panel): void {
    // レイアウトコーディネーターをリセット
    this.layoutCoordinator.reset()

    // パネルの位置とサイズを実際のピクセル値に変換
    const x = panel.position.x * this.config.width
    const y = panel.position.y * this.config.height
    const width = panel.size.width * this.config.width
    const height = panel.size.height * this.config.height
    const panelBounds = { x, y, width, height }

    // パネルのフレームを描画
    this.drawFrame(x, y, width, height)

    // 吹き出しを描画し、占有領域を登録
    if (panel.dialogues && panel.dialogues.length > 0) {
      this.ctx.save()
      this.ctx.beginPath()
      if (this.hasRect(this.ctx)) {
        this.ctx.rect(x, y, width, height)
        this.ctx.clip()
      } else {
        // 一部のテストモックで rect が未実装のことがあるため、クリップをスキップ
        // フレームは既に drawFrame 済みであるため視覚上の影響は小さい
      }
      try {
<<<<<<< HEAD
        if (panel.dialogues.length > 1) {
          const slotWidth = (width * 0.9) / panel.dialogues.length
          const bubbleY = y + height * 0.2
          const maxAreaHeight = height * 0.7

          for (let i = 0; i < panel.dialogues.length; i++) {
            const dialogue = panel.dialogues[i]
            const key = `${panel.id}:${i}`
            const asset = this.dialogueAssets?.[key]
            if (!asset) throw new Error(`Dialogue asset missing for ${key}`)

            const padding = 10
            const widthScale = (slotWidth / Math.sqrt(2) - padding * 2) / asset.width
            const heightScale = maxAreaHeight / asset.height
            const scale = Math.min(widthScale, heightScale, 1)
            if (scale <= 0) continue

            const drawW = asset.width * scale
            const drawH = asset.height * scale
            const bubbleW = (drawW + padding * 2) * Math.sqrt(2)
            const bubbleH = (drawH + padding * 2) * Math.sqrt(2)

            const slotX = x + width * 0.05 + slotWidth * i
            const bx = slotX + (slotWidth - bubbleW) / 2
            const by = bubbleY
            const slotBounds = { x: slotX, y, width: slotWidth, height }

            this.drawDialogueBubble({
              dialogue,
              asset,
              x: bx,
              y: by,
              bubbleWidth: bubbleW,
              bubbleHeight: bubbleH,
              imageWidth: drawW,
              imageHeight: drawH,
              bounds: slotBounds,
              labelOffsetXRatio: 1,
=======
        let bubbleY = y + height * 0.2
        const maxAreaWidth = width * 0.45
        const maxAreaHeightTotal = height * 0.7
        const perBubbleMaxHeight = Math.max(60, maxAreaHeightTotal / panel.dialogues.length)

        for (let i = 0; i < panel.dialogues.length; i++) {
          const dialogue = panel.dialogues[i]
          const key = `${panel.id}:${i}`
          const asset = this.dialogueAssets?.[key]
          if (!asset) throw new Error(`Vertical dialogue asset missing for ${key}`)

          let scale = Math.min(maxAreaWidth / asset.width, perBubbleMaxHeight / asset.height, 1)
          let drawW = asset.width * scale
          let drawH = asset.height * scale
          const padding = 10
          const textRectW = drawW + padding * 2
          const textRectH = drawH + padding * 2
          let bubbleW = textRectW * Math.sqrt(2)
          let bubbleH = textRectH * Math.sqrt(2)

          const availableVertical = y + height - bubbleY
          const maxThisBubbleHeight = Math.max(
            30,
            Math.min(perBubbleMaxHeight, availableVertical - 2),
          )
          if (bubbleH > maxThisBubbleHeight) {
            const shrinkFactor = maxThisBubbleHeight / bubbleH
            scale = Math.min(scale, scale * shrinkFactor)
            drawW = asset.width * scale
            drawH = asset.height * scale
            const textRectW2 = drawW + padding * 2
            const textRectH2 = drawH + padding * 2
            bubbleW = textRectW2 * Math.sqrt(2)
            bubbleH = textRectH2 * Math.sqrt(2)
          }
          if (bubbleH <= 0 || bubbleY + bubbleH > y + height) break

          const bx = x + width - bubbleW - width * 0.05
          const by = bubbleY

          // 吹き出し背景
          this.ctx.save()
          this.ctx.strokeStyle = this.appConfig.rendering.canvas.bubble.strokeStyle
          this.ctx.fillStyle = this.appConfig.rendering.canvas.bubble.fillStyle
          this.ctx.lineWidth =
            dialogue.emotion === 'shout'
              ? this.appConfig.rendering.canvas.bubble.shoutLineWidth
              : this.appConfig.rendering.canvas.bubble.normalLineWidth
          const shapeType = dialogue.type || 'speech'
          this.drawBubbleShape(shapeType, bx, by, bubbleW, bubbleH)
          this.ctx.restore()

          // 画像（縦書きセリフ）
          const imgX = bx + (bubbleW - drawW) / 2
          const imgY = by + (bubbleH - drawH) / 2
          this.ctx.drawImage(asset.image as unknown as CanvasImageSource, imgX, imgY, drawW, drawH)

          // 占有領域登録
          this.layoutCoordinator.registerDialogueArea(dialogue, {
            x: bx,
            y: by,
            width: bubbleW,
            height: bubbleH,
          })

          // 話者ラベル
          const speakerLabelCfg = this.appConfig.rendering.canvas.speakerLabel
          const dialogueType = dialogue.type
          // ナレーションでは話者ラベルを表示しない
          const shouldShowLabel =
            speakerLabelCfg?.enabled === true &&
            dialogueType !== 'narration' &&
            typeof dialogue.speaker === 'string' &&
            dialogue.speaker.trim() !== ''
          if (shouldShowLabel) {
            const baseFontSize = this.config.fontSize || 16
            const fontSize = Math.max(10, baseFontSize * (speakerLabelCfg.fontSize || 0.7))
            const paddingLabel = speakerLabelCfg.padding ?? 4
            const bg = speakerLabelCfg.backgroundColor ?? '#ffffff'
            const border = speakerLabelCfg.borderColor ?? '#333333'
            const textColor = speakerLabelCfg.textColor ?? '#333333'
            const offsetXRatio = speakerLabelCfg.offsetX ?? 0.3
            const offsetYRatio = speakerLabelCfg.offsetY ?? 0.7
            const borderRadius = speakerLabelCfg.borderRadius ?? 3
            this.drawSpeakerLabel(dialogue.speaker, bx + bubbleW, by, {
              fontSize,
              padding: paddingLabel,
              backgroundColor: bg,
              borderColor: border,
              textColor,
              offsetXRatio,
              offsetYRatio,
              borderRadius,
              clampBounds: panelBounds,
>>>>>>> da0c138f
            })
          }
        } else {
          let bubbleY = y + height * 0.2
          const maxAreaWidth = width * 0.45
          const maxAreaHeightTotal = height * 0.7
          const perBubbleMaxHeight = Math.max(60, maxAreaHeightTotal)

          for (let i = 0; i < panel.dialogues.length; i++) {
            const dialogue = panel.dialogues[i]
            const key = `${panel.id}:${i}`
            const asset = this.dialogueAssets?.[key]
            if (!asset) throw new Error(`Dialogue asset missing for ${key}`)

            let scale = Math.min(maxAreaWidth / asset.width, perBubbleMaxHeight / asset.height, 1)
            let drawW = asset.width * scale
            let drawH = asset.height * scale
            const padding = 10
            const textRectW = drawW + padding * 2
            const textRectH = drawH + padding * 2
            let bubbleW = textRectW * Math.sqrt(2)
            let bubbleH = textRectH * Math.sqrt(2)

            const availableVertical = y + height - bubbleY
            const maxThisBubbleHeight = Math.max(
              30,
              Math.min(perBubbleMaxHeight, availableVertical - 2),
            )
            if (bubbleH > maxThisBubbleHeight) {
              const shrinkFactor = maxThisBubbleHeight / bubbleH
              scale = Math.min(scale, scale * shrinkFactor)
              drawW = asset.width * scale
              drawH = asset.height * scale
              const textRectW2 = drawW + padding * 2
              const textRectH2 = drawH + padding * 2
              bubbleW = textRectW2 * Math.sqrt(2)
              bubbleH = textRectH2 * Math.sqrt(2)
            }
            if (bubbleH <= 0 || bubbleY + bubbleH > y + height) break

            const bx = x + width - bubbleW - width * 0.05
            const by = bubbleY

            this.drawDialogueBubble({
              dialogue,
              asset,
              x: bx,
              y: by,
              bubbleWidth: bubbleW,
              bubbleHeight: bubbleH,
              imageWidth: drawW,
              imageHeight: drawH,
              bounds: panelBounds,
            })

            bubbleY += bubbleH + 10
          }
        }
      } finally {
        this.ctx.restore()
      }
    }

    // SFXを配置・描画し、占有領域を登録
    if (panel.sfx && panel.sfx.length > 0) {
      this.ctx.save()
      this.ctx.beginPath()
      this.ctx.rect(x, y, width, height)
      this.ctx.clip()
      try {
        const sfxPlacements = this.sfxPlacer.placeSfx(panel.sfx, panel, panelBounds)
        for (const placement of sfxPlacements) {
          this.drawSfxWithPlacement(placement)
          const estBounds = {
            width: Math.max(1, placement.text.length * placement.fontSize * 0.8),
            height: placement.fontSize * (placement.supplement ? 1.8 : 1.2),
          }
          this.layoutCoordinator.registerSfxArea(placement, estBounds)
        }
      } finally {
        this.ctx.restore()
      }
    }

    // 説明テキストの最適配置と描画
    if (panel.content && panel.content.trim() !== '') {
      const contentCfg = (this.appConfig.rendering.canvas as AppCanvasConfig).contentText

      if (contentCfg.enabled !== false) {
        const placement = this.layoutCoordinator.calculateContentTextPlacement(
          panel.content,
          panelBounds,
          this.ctx,
          {
            minFontSize: contentCfg.fontSize.min,
            maxFontSize: contentCfg.fontSize.max,
            padding: contentCfg.padding,
            lineHeight: contentCfg.lineHeight,
            maxWidthRatio: contentCfg.maxWidthRatio,
            maxHeightRatio: contentCfg.maxHeightRatio,
            minAreaSize: contentCfg.placement.minAreaSize,
          },
        )
        if (placement) {
          this.ctx.save()
          // 背景ボックス
          this.ctx.fillStyle = contentCfg.background.color
          this.ctx.strokeStyle = contentCfg.background.borderColor
          this.ctx.lineWidth = contentCfg.background.borderWidth
          this.drawRoundedRect(
            placement.x - contentCfg.padding / 2,
            placement.y - contentCfg.padding / 2,
            placement.width + contentCfg.padding,
            placement.height + contentCfg.padding,
            contentCfg.background.borderRadius,
          )
          this.ctx.fill()
          this.ctx.stroke()

          // テキスト
          this.ctx.font = `${placement.fontSize}px ${this.config.fontFamily || 'Arial, sans-serif'}`
          this.ctx.fillStyle = contentCfg.textColor
          this.ctx.textAlign = 'left'
          this.ctx.textBaseline = 'top'
          let cy = placement.y
          for (const line of placement.lines) {
            this.ctx.fillText(line, placement.x, cy)
            cy += placement.fontSize * contentCfg.lineHeight
          }
          this.ctx.restore()
        }
      }
    }
  }

  drawText(
    text: string,
    x: number,
    y: number,
    options?: { maxWidth?: number; font?: string; color?: string },
  ): void {
    const {
      maxWidth,
      font = `${this.config.fontSize || 16}px ${this.config.fontFamily || 'Arial, sans-serif'}`,
      color = this.config.textColor || '#000000',
    } = options || {}

    this.ctx.save()

    this.ctx.font = font
    this.ctx.fillStyle = color
    this.ctx.textAlign = 'left'
    this.ctx.textBaseline = 'top'

    if (maxWidth) {
      const fontSize = parseInt(font.split('px')[0], 10) || 16
      this.drawMultilineText(text, x, y, maxWidth, 1000, fontSize)
    } else {
      this.ctx.fillText(text, x, y)
    }

    this.ctx.restore()
  }

  private drawMultilineText(
    text: string,
    x: number,
    y: number,
    maxWidth: number,
    maxHeight: number,
    fontSize: number,
  ): void {
    const lines = this.wrapText(text, maxWidth)
    const lineHeight = fontSize * 1.2
    const totalHeight = lines.length * lineHeight

    if (totalHeight > maxHeight) {
      // テキストが高さ制限を超える場合は省略
      const maxLines = Math.floor(maxHeight / lineHeight)
      lines.splice(maxLines - 1)
      if (lines.length > 0) {
        lines[lines.length - 1] =
          `${lines[lines.length - 1].substring(0, lines[lines.length - 1].length - 3)}...`
      }
    }

    let currentY = y
    for (const line of lines) {
      this.ctx.fillText(line, x, currentY)
      currentY += lineHeight
    }
  }

  // 一部のテストモック環境で CanvasRenderingContext2D.rect が未実装の場合があるため、型ガードを用意
  private hasRect(ctx: CanvasRenderingContext2D): ctx is CanvasRenderingContext2D & {
    rect: (x: number, y: number, w: number, h: number) => void
  } {
    return typeof (ctx as unknown as { rect?: unknown }).rect === 'function'
  }

  private wrapText(text: string, maxWidth: number): string[] {
    const words = text.split('')
    const lines: string[] = []
    let currentLine = ''

    for (const char of words) {
      const testLine = currentLine + char
      const metrics = this.ctx.measureText(testLine)

      if (metrics.width > maxWidth && currentLine !== '') {
        lines.push(currentLine)
        currentLine = char
      } else {
        currentLine = testLine
      }
    }

    if (currentLine) {
      lines.push(currentLine)
    }

    return lines
  }

  /**
   * 計算された配置情報に基づいてSFXを描画
   */
  private drawSfxWithPlacement(placement: SfxPlacement): void {
    const cfg = this.appConfig.rendering.canvas.sfx
    this.ctx.save()

    // 回転適用
    if (cfg.rotation?.enabled && placement.rotation) {
      this.ctx.translate(placement.x, placement.y)
      this.ctx.rotate(placement.rotation)
      this.ctx.translate(-placement.x, -placement.y)
    }

    // メインSFX
    const weightMain = cfg.mainTextStyle?.fontWeight === 'bold' ? 'bold' : 'normal'
    this.ctx.font = `${weightMain} ${placement.fontSize}px ${this.config.fontFamily || 'Arial, sans-serif'}`
    this.ctx.fillStyle = cfg.mainTextStyle?.fillStyle || '#000000'
    this.ctx.strokeStyle = cfg.mainTextStyle?.strokeStyle || '#ffffff'
    this.ctx.lineWidth = cfg.mainTextStyle?.lineWidth ?? 4
    this.ctx.textAlign = 'left'
    this.ctx.textBaseline = 'top'
    this.ctx.strokeText(placement.text, placement.x, placement.y)
    this.ctx.fillText(placement.text, placement.x, placement.y)

    // 補足テキスト
    if (placement.supplement) {
      const ratio = cfg.supplementFontSize?.scaleFactor ?? 0.35
      const minSup = cfg.supplementFontSize?.min ?? 10
      const supSize = Math.max(minSup, placement.fontSize * ratio)
      const weightSup = cfg.supplementTextStyle?.fontWeight === 'bold' ? 'bold' : 'normal'
      this.ctx.font = `${weightSup} ${supSize}px ${this.config.fontFamily || 'Arial, sans-serif'}`
      this.ctx.fillStyle = cfg.supplementTextStyle?.fillStyle || '#666666'
      this.ctx.strokeStyle = cfg.supplementTextStyle?.strokeStyle || '#ffffff'
      this.ctx.lineWidth = cfg.supplementTextStyle?.lineWidth ?? 2
      this.ctx.textAlign = 'left'
      this.ctx.textBaseline = 'top'
      const supX = placement.x
      const supY = placement.y + placement.fontSize * 1.1
      this.ctx.strokeText(placement.supplement, supX, supY)
      this.ctx.fillText(placement.supplement, supX, supY)
    }

    this.ctx.restore()
  }

  /**
   * Draws a bubble shape (ellipse, rectangle, or cloud) at the specified position
   * @private
   */
  private drawBubbleShape(
    type: 'speech' | 'thought' | 'narration',
    x: number,
    y: number,
    width: number,
    height: number,
  ): void {
    if (type === 'narration') {
      this.ctx.beginPath()
      this.ctx.rect(x, y, width, height)
      this.ctx.fill()
      this.ctx.stroke()
    } else if (type === 'thought') {
      // より“グネグネ”した雲形に強化（楕円外周の中点を外側に膨らませる）
      const cfg = this.appConfig.rendering.canvas.bubble.thoughtShape
      const bumps = Math.max(6, cfg.bumps)
      const cx = x + width / 2
      const cy = y + height / 2
      const rx = width / 2
      const ry = height / 2

      // 基本ふくらみ量（短い方の半径に対する比率を使用）
      const baseBulge = Math.max(cfg.minRadiusPx, Math.min(rx, ry) * cfg.amplitudeRatio)

      // 疑似乱数はテスト安定性のために決定論的（x,y,w,h依存）
      const prngCfg = this.appConfig.rendering.canvas.bubble.thoughtShape.prng
      const seedConst = (cx + cy + rx + ry) * prngCfg.seedScale
      const prand = (i: number): number => {
        const s = Math.sin((i + 1) * prngCfg.sinScale * seedConst) * prngCfg.multiplier
        return s - Math.floor(s)
      }

      this.ctx.beginPath()
      let anglePrev = 0
      const pxStart = cx + Math.cos(anglePrev) * rx
      const pyStart = cy + Math.sin(anglePrev) * ry
      this.ctx.moveTo(pxStart, pyStart)
      for (let k = 1; k <= bumps; k++) {
        const angle = (k / bumps) * Math.PI * 2
        const px = cx + Math.cos(angle) * rx
        const py = cy + Math.sin(angle) * ry
        // 中点方向に、こぶのふくらみ（ばらつき付き）を付与
        const midAngle = (anglePrev + angle) / 2
        const jitter = (prand(k) - 0.5) * 2 // [-1, 1]
        const bulge = baseBulge * (1 + cfg.randomness * jitter)
        const cpx = cx + Math.cos(midAngle) * (rx + bulge)
        const cpy = cy + Math.sin(midAngle) * (ry + bulge)
        this.ctx.quadraticCurveTo(cpx, cpy, px, py)
        anglePrev = angle
      }
      this.ctx.closePath()
      this.ctx.fill()
      this.ctx.stroke()

      // 尾泡（小さな丸を2〜3個）
      const tailCfg = this.appConfig.rendering.canvas.bubble.thoughtTail
      if (tailCfg?.enabled) {
        const shortR = Math.min(rx, ry)
        const baseRadius = Math.max(2, shortR * tailCfg.startRadiusRatio)
        const gap = shortR * tailCfg.gapRatio
        const angle = tailCfg.angle
        // 尾泡開始位置: 吹き出しの外周から少し外側
        let tx = cx + Math.cos(angle) * (Math.max(rx, ry) * 0.2 + rx)
        let ty = cy + Math.sin(angle) * (Math.max(rx, ry) * 0.2 + ry)
        for (let i = 0; i < Math.max(1, tailCfg.count); i++) {
          const r = baseRadius * Math.max(0.1, tailCfg.decay) ** i
          this.ctx.beginPath()
          this.ctx.arc(tx, ty, r, 0, Math.PI * 2)
          this.ctx.closePath()
          this.ctx.fill()
          this.ctx.stroke()
          tx += Math.cos(angle) * gap
          ty += Math.sin(angle) * gap
        }
      }
    } else {
      // 楕円の描画: テキスト領域を外接する楕円
      this.ctx.beginPath()
      this.ctx.ellipse(x + width / 2, y + height / 2, width / 2, height / 2, 0, 0, Math.PI * 2)
      this.ctx.fill()
      this.ctx.stroke()
    }
  }

  /**
   * 角丸長方形のパスを作成（話者ラベル用）
   */
  private drawRoundedRect(
    x: number,
    y: number,
    width: number,
    height: number,
    radius: number,
  ): void {
    this.ctx.beginPath()
    this.ctx.moveTo(x + radius, y)
    this.ctx.lineTo(x + width - radius, y)
    this.ctx.quadraticCurveTo(x + width, y, x + width, y + radius)
    this.ctx.lineTo(x + width, y + height - radius)
    this.ctx.quadraticCurveTo(x + width, y + height, x + width - radius, y + height)
    this.ctx.lineTo(x + radius, y + height)
    this.ctx.quadraticCurveTo(x, y + height, x, y + height - radius)
    this.ctx.lineTo(x, y + radius)
    this.ctx.quadraticCurveTo(x, y, x + radius, y)
    this.ctx.closePath()
  }

  /**
   * 話者ラベルを吹き出しの右上に描画
   */
  private drawSpeakerLabel(
    speaker: string,
    xRightEdge: number,
    yTopEdge: number,
    options: {
      fontSize?: number
      padding?: number
      backgroundColor?: string
      borderColor?: string
      textColor?: string
      offsetXRatio?: number
      offsetYRatio?: number
      borderRadius?: number
      clampBounds?: { x: number; y: number; width: number; height: number }
    } = {},
  ): void {
    const {
      fontSize = 12,
      padding = 4,
      backgroundColor = '#ffffff',
      borderColor = '#333333',
      textColor = '#333333',
      offsetXRatio = 0.3,
      offsetYRatio = 0.7,
      borderRadius = 3,
      clampBounds,
    } = options

    if (!speaker || speaker.trim() === '') return

    this.ctx.save()
    // 改行（1行最大文字数）
    const maxChars = this.appConfig.rendering.canvas.speakerLabel.maxCharsPerLine ?? 5
    const linesRaw = wrapJapaneseByBudoux(speaker, maxChars)
    const lines = linesRaw.length > 0 ? linesRaw : [speaker]

    // 動的スケーリング（パネル内に収める）
    const family = this.config.fontFamily || 'Arial, sans-serif'
    const minFontSize = 8
    let fs = Math.max(minFontSize, fontSize)
    let lhRatio = 1.2
    const minLhRatio = 1.05

    const measureWith = (f: number): number => {
      this.ctx.font = `${f}px ${family}`
      let maxW = 0
      for (const line of lines) {
        const w = this.ctx.measureText(line).width
        if (w > maxW) maxW = w
      }
      return maxW
    }

    let textMaxWidth = measureWith(fs)
    let lineHeight = Math.ceil(fs * lhRatio)
    let labelWidth = textMaxWidth + padding * 2
    let labelHeight = lines.length * lineHeight + padding * 2

    if (options.clampBounds) {
      // 収まり判定とスケール計算
      const availW = Math.max(1, options.clampBounds.width - 4)
      const availH = Math.max(1, options.clampBounds.height - 4)

      // 幅・高さのスケーリング係数を計算
      const widthScale =
        labelWidth > availW ? (availW - padding * 2) / Math.max(1, textMaxWidth) : 1
      const fsByWidth = Math.floor(fs * Math.min(1, widthScale))

      const fsMaxByHeight = Math.floor((availH - padding * 2) / Math.max(1, lines.length * lhRatio))
      const fsByHeight = Math.min(fs, fsMaxByHeight)

      // フォントサイズを最小限まで下げる
      const newFs = Math.max(minFontSize, Math.min(fsByWidth, fsByHeight))

      // 必要に応じて行間も圧縮
      if (newFs === minFontSize) {
        const lhNeeded = (availH - padding * 2) / Math.max(1, lines.length * newFs)
        lhRatio = Math.max(minLhRatio, Math.min(lhRatio, lhNeeded))
      }

      // 再計測
      fs = newFs
      textMaxWidth = measureWith(fs)
      lineHeight = Math.ceil(fs * lhRatio)
      labelWidth = textMaxWidth + padding * 2
      labelHeight = lines.length * lineHeight + padding * 2
    } else {
      // 非クランプ時もフォント設定だけは適用
      this.ctx.font = `${fs}px ${family}`
    }

    // 位置: 吹き出し右上の少し外側
    let labelX = xRightEdge - labelWidth * offsetXRatio
    let labelY = yTopEdge - labelHeight * offsetYRatio

<<<<<<< HEAD
    if (clampBounds) {
      labelX = Math.min(
        Math.max(labelX, clampBounds.x),
        clampBounds.x + clampBounds.width - labelWidth,
      )
      labelY = Math.min(
        Math.max(labelY, clampBounds.y),
        clampBounds.y + clampBounds.height - labelHeight,
      )
=======
    // パネル内に収まるように位置をクランプ
    if (options.clampBounds) {
      const bxMin = options.clampBounds.x
      const byMin = options.clampBounds.y
      const bxMax = options.clampBounds.x + options.clampBounds.width - labelWidth
      const byMax = options.clampBounds.y + options.clampBounds.height - labelHeight
      labelX = Math.min(Math.max(labelX, bxMin), bxMax)
      labelY = Math.min(Math.max(labelY, byMin), byMax)
>>>>>>> da0c138f
    }

    // 背景（角丸）
    this.drawRoundedRect(labelX, labelY, labelWidth, labelHeight, borderRadius)
    this.ctx.fillStyle = backgroundColor
    this.ctx.fill()

    // 枠線
    this.ctx.strokeStyle = borderColor
    this.ctx.lineWidth = 1
    this.ctx.stroke()

    // テキスト（中央揃え、行ごとに描画）
    this.ctx.fillStyle = textColor
    this.ctx.textAlign = 'center'
    this.ctx.textBaseline = 'middle'
    const cx = labelX + labelWidth / 2
    for (let i = 0; i < lines.length; i++) {
      const lineCy = labelY + padding + i * lineHeight + lineHeight / 2
      this.ctx.fillText(lines[i], cx, lineCy)
    }

    this.ctx.restore()
  }

  drawSpeechBubble(
    text: string,
    x: number,
    y: number,
    options?: {
      maxWidth?: number
      style?: string
      type?: 'speech' | 'thought' | 'narration'
    },
  ): void {
    // Legacy text-bubble drawer (kept for non-dialogue uses). Vertical text path uses pre-rendered images.
    const { maxWidth = 200, style = 'normal', type = 'speech' } = options || {}

    // テキストサイズを測定して吹き出しサイズを決定
    const fontSize = this.config.fontSize || 16
    const lines = this.wrapText(text, maxWidth - 20)
    const lineHeight = fontSize * 1.2
    const width = Math.min(
      maxWidth,
      Math.max(...lines.map((line) => this.ctx.measureText(line).width)) + 20,
    )
    const height = lines.length * lineHeight + 20

    this.ctx.save()

    this.ctx.strokeStyle = this.appConfig.rendering.canvas.bubble.strokeStyle
    this.ctx.fillStyle = this.appConfig.rendering.canvas.bubble.fillStyle
    this.ctx.lineWidth =
      style === 'shout'
        ? this.appConfig.rendering.canvas.bubble.shoutLineWidth
        : this.appConfig.rendering.canvas.bubble.normalLineWidth

    this.drawBubbleShape(type, x, y, width, height)

    // テキストを描画
    this.ctx.fillStyle = '#000000'
    this.ctx.font = `${fontSize}px ${this.config.fontFamily || 'Arial, sans-serif'}`
    let textY = y + 15
    for (const line of lines) {
      this.ctx.fillText(line, x + 10, textY)
      textY += lineHeight
    }

    this.ctx.restore()
  }

  renderMangaLayout(layout: MangaLayout): void {
    // 背景をクリア
    this.setupCanvas()

    // 全体のフレームを描画
    this.drawFrame(0, 0, this.config.width, this.config.height)

    // 各ページのパネルを描画（現在は最初のページのみ対応）
    if (layout.pages.length > 0) {
      const firstPage = layout.pages[0]
      for (const panel of firstPage.panels) {
        this.drawPanel(panel)
      }
    }
  }

  async toBlob(type: string = 'image/png', quality?: number): Promise<Blob> {
    if (isServer) {
      // node-canvas の場合
      const nodeCanvas = this.canvas as NodeCanvas

      // toDataURL を優先的に使用（より安定している）
      try {
        console.log('Using toDataURL method for server-side rendering')
        const dataUrl = nodeCanvas.toDataURL(type, quality)

        if (!dataUrl || dataUrl === 'data:,' || !dataUrl.includes(',')) {
          throw new Error('toDataURL returned empty or invalid data')
        }

        // data URLからBlobに変換
        const base64Data = dataUrl.split(',')[1]
        if (!base64Data) {
          throw new Error('Invalid data URL format - no base64 data found')
        }

        const binaryBuffer = Buffer.from(base64Data, 'base64')
        console.log('Buffer created from dataURL:', binaryBuffer.length, 'bytes')

        // PNG署名を確認
        const pngSignature = Buffer.from([0x89, 0x50, 0x4e, 0x47, 0x0d, 0x0a, 0x1a, 0x0a])
        const hasPngSignature = binaryBuffer.subarray(0, 8).equals(pngSignature)
        console.log('PNG signature valid:', hasPngSignature)

        const binaryAb = binaryBuffer.buffer.slice(
          binaryBuffer.byteOffset,
          binaryBuffer.byteOffset + binaryBuffer.byteLength,
        ) as ArrayBuffer
        const blob = new Blob([binaryAb], { type })
        console.log('Blob created successfully:', blob.size, 'bytes')
        return blob
      } catch (dataUrlError) {
        console.error(
          'toDataURL failed:',
          dataUrlError instanceof Error ? dataUrlError.message : String(dataUrlError),
        )

        // フォールバック: toBuffer を試行
        return new Promise<Blob>((resolve, reject) => {
          try {
            if ('toBuffer' in nodeCanvas && typeof nodeCanvas.toBuffer === 'function') {
              console.log('Falling back to toBuffer method')
              nodeCanvas.toBuffer(
                (err: Error | null, buffer: Buffer) => {
                  if (err) {
                    console.error('toBuffer callback error:', err)
                    reject(err)
                  } else if (!buffer) {
                    console.error('toBuffer returned null/undefined buffer')
                    reject(new Error('Buffer is null or undefined'))
                  } else {
                    console.log('Buffer created via toBuffer callback:', buffer.length, 'bytes')
                    const ab = buffer.buffer.slice(
                      buffer.byteOffset,
                      buffer.byteOffset + buffer.byteLength,
                    ) as ArrayBuffer
                    const blob = new Blob([ab], { type })
                    resolve(blob)
                  }
                },
                type.replace('image/', ''),
                quality ? { quality } : undefined,
              )
            } else {
              reject(new Error('Neither toDataURL nor toBuffer are working'))
            }
          } catch (bufferError) {
            console.error('toBuffer setup failed:', bufferError)
            reject(bufferError)
          }
        })
      }
    } else {
      // ブラウザの場合
      const htmlCanvas = this.canvas as HTMLCanvasElement
      return new Promise<Blob>((resolve, reject) => {
        if ('toBlob' in htmlCanvas && typeof htmlCanvas.toBlob === 'function') {
          htmlCanvas.toBlob(
            (blob: Blob | null) => {
              if (blob) {
                resolve(blob)
              } else {
                reject(new Error('Failed to create blob'))
              }
            },
            type,
            quality,
          )
        } else {
          // toBlob未サポートの場合はtoDataURLから変換
          try {
            const dataUrl = htmlCanvas.toDataURL(type, quality)
            fetch(dataUrl)
              .then((res) => res.blob())
              .then(resolve)
              .catch(reject)
          } catch (err) {
            reject(new Error(`Failed to create blob from dataURL: ${err}`))
          }
        }
      })
    }
  }

  /**
   * Clean up canvas resources to prevent memory leaks
   */
  cleanup(): void {
    try {
      // Clear the canvas
      this.ctx.clearRect(0, 0, this.config.width, this.config.height)

      // Reset canvas state
      this.ctx.restore()
      this.ctx.resetTransform()

      // For Node.js canvas, manually clear if possible
      if (isServer && this.canvas) {
        const nodeCanvas = this.canvas as NodeCanvas
        // Set canvas dimensions to 0 to release memory
        nodeCanvas.width = 0
        nodeCanvas.height = 0
      }
    } catch (error) {
      console.warn('Failed to cleanup canvas resources:', error)
    }
  }
}<|MERGE_RESOLUTION|>--- conflicted
+++ resolved
@@ -1,11 +1,8 @@
 import { getAppConfigWithOverrides } from '@/config/app.config'
 import type { AppCanvasConfig } from '@/types/canvas-config'
-<<<<<<< HEAD
 import type { MangaLayout, Panel, Dialogue } from '@/types/panel-layout'
 import { PanelLayoutCoordinator } from './panel-layout-coordinator'
-=======
 import type { MangaLayout, Panel } from '@/types/panel-layout'
->>>>>>> da0c138f
 import { wrapJapaneseByBudoux } from '@/utils/jp-linebreak'
 import { PanelLayoutCoordinator } from './panel-layout-coordinator'
 import { type SfxPlacement, SfxPlacer } from './sfx-placer'
@@ -291,7 +288,6 @@
         // フレームは既に drawFrame 済みであるため視覚上の影響は小さい
       }
       try {
-<<<<<<< HEAD
         if (panel.dialogues.length > 1) {
           const slotWidth = (width * 0.9) / panel.dialogues.length
           const bubbleY = y + height * 0.2
@@ -330,7 +326,6 @@
               imageHeight: drawH,
               bounds: slotBounds,
               labelOffsetXRatio: 1,
-=======
         let bubbleY = y + height * 0.2
         const maxAreaWidth = width * 0.45
         const maxAreaHeightTotal = height * 0.7
@@ -425,7 +420,6 @@
               offsetYRatio,
               borderRadius,
               clampBounds: panelBounds,
->>>>>>> da0c138f
             })
           }
         } else {
@@ -905,7 +899,6 @@
     let labelX = xRightEdge - labelWidth * offsetXRatio
     let labelY = yTopEdge - labelHeight * offsetYRatio
 
-<<<<<<< HEAD
     if (clampBounds) {
       labelX = Math.min(
         Math.max(labelX, clampBounds.x),
@@ -915,7 +908,6 @@
         Math.max(labelY, clampBounds.y),
         clampBounds.y + clampBounds.height - labelHeight,
       )
-=======
     // パネル内に収まるように位置をクランプ
     if (options.clampBounds) {
       const bxMin = options.clampBounds.x
@@ -924,7 +916,6 @@
       const byMax = options.clampBounds.y + options.clampBounds.height - labelHeight
       labelX = Math.min(Math.max(labelX, bxMin), bxMax)
       labelY = Math.min(Math.max(labelY, byMin), byMax)
->>>>>>> da0c138f
     }
 
     // 背景（角丸）
