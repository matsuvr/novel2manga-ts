--- conflicted
+++ resolved
@@ -304,7 +304,6 @@
     if (isServer) {
       // node-canvas の場合
       const nodeCanvas = this.canvas as NodeCanvas
-<<<<<<< HEAD
 
       // toDataURL を優先的に使用（より安定している）
       try {
@@ -369,55 +368,11 @@
           }
         })
       }
-=======
-      return new Promise<Blob>((resolve, reject) => {
-        try {
-          // 直接Bufferを取得する方法を試す
-          if ('toBuffer' in nodeCanvas) {
-            try {
-              // 非コールバック形式のtoBufferを試みる
-              const buffer = nodeCanvas.toBuffer(type.replace('image/', ''), { quality })
-              const blob = new Blob([buffer], { type })
-              resolve(blob)
-              return
-            } catch {
-              // コールバック形式にフォールバック
-              nodeCanvas.toBuffer(
-                (err: Error | null, buffer: Buffer) => {
-                  if (err) {
-                    reject(err)
-                  } else {
-                    const blob = new Blob([buffer], { type })
-                    resolve(blob)
-                  }
-                },
-                type.replace('image/', ''),
-                { quality },
-              )
-              return
-            }
-          }
-
-          // toBufferがない場合はtoDataURLを使用
-          const dataUrl = (nodeCanvas as NodeCanvas).toDataURL(type, quality)
-          fetch(dataUrl)
-            .then((res) => res.blob())
-            .then(resolve)
-            .catch(reject)
-        } catch (err) {
-          reject(new Error(`Failed to create blob in Node.js: ${err}`))
-        }
-      })
->>>>>>> 48498fce
     } else {
       // ブラウザの場合
       const htmlCanvas = this.canvas as HTMLCanvasElement
       return new Promise<Blob>((resolve, reject) => {
-<<<<<<< HEAD
         if ('toBlob' in htmlCanvas && typeof htmlCanvas.toBlob === 'function') {
-=======
-        if ('toBlob' in htmlCanvas) {
->>>>>>> 48498fce
           htmlCanvas.toBlob(
             (blob: Blob | null) => {
               if (blob) {
@@ -432,11 +387,7 @@
         } else {
           // toBlob未サポートの場合はtoDataURLから変換
           try {
-<<<<<<< HEAD
             const dataUrl = htmlCanvas.toDataURL(type, quality)
-=======
-            const dataUrl = (htmlCanvas as HTMLCanvasElement).toDataURL(type, quality)
->>>>>>> 48498fce
             fetch(dataUrl)
               .then((res) => res.blob())
               .then(resolve)
