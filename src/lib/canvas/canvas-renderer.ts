--- conflicted
+++ resolved
@@ -68,7 +68,7 @@
         // Use a bundled font as a sensible default; allow override via
         // environment variable CANVAS_FONT_PATH if needed.
         try {
-<<<<<<< HEAD
+
           const fontPath =
             process.env.CANVAS_FONT_PATH || `${__dirname}/../../fonts/NotoSansJP-Light.ttf`
           // @napi-rs/canvas exposes GlobalFonts.register in recent versions
@@ -76,7 +76,7 @@
           interface CanvasModuleWithGlobalFonts {
             GlobalFonts?: {
               register: (path: string, opts?: { family?: string }) => void
-=======
+
           // Resolve runtime directory in both CommonJS and ESM environments
           const runtimeDir = ((): string => {
             try {
@@ -146,7 +146,7 @@
                 // eslint-disable-next-line no-console
                 console.warn('Canvas GlobalFonts registration failed', err)
               }
->>>>>>> 74dcab12
+
             }
           }
         } catch (fontErr) {
