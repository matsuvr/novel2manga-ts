import crypto from 'node:crypto'
import { desc, eq } from 'drizzle-orm'
import { type NextRequest, NextResponse } from 'next/server'
<<<<<<< HEAD
=======
import { jobs, novels } from '@/db/schema'
>>>>>>> 41f2b3dc
import { DatabaseService } from '@/services/database'

// Novel要素を保存
export async function POST(request: NextRequest) {
  try {
    const { uuid, fileName, length, totalChunks, chunkSize, overlapSize } =
      (await request.json()) as {
        uuid: unknown
        fileName: unknown
        length: unknown
        totalChunks: unknown
        chunkSize: unknown
        overlapSize: unknown
      }

    // バリデーション
    if (
      !uuid ||
      !fileName ||
      typeof length !== 'number' ||
      typeof totalChunks !== 'number' ||
      typeof chunkSize !== 'number' ||
      typeof overlapSize !== 'number'
    ) {
      return NextResponse.json({ error: '必須パラメータが不足しています' }, { status: 400 })
    }

    const dbService = new DatabaseService()

    // 小説データを保存
    await dbService.ensureNovel(uuid as string, {
      title: fileName as string,
      author: '',
      originalTextPath: fileName as string,
      textLength: length,
      language: 'ja',
    })

    // 処理ジョブを作成
    const jobId = crypto.randomUUID()
    await dbService.createJob(jobId, uuid as string, 'text_analysis')

    return NextResponse.json({
      success: true,
      novel: {
        id: uuid,
        originalTextFile: fileName,
        totalLength: length,
        totalChunks: totalChunks,
        chunkSize: chunkSize,
        overlapSize: overlapSize,
      },
      job: {
        id: jobId,
        type: 'text_analysis',
        status: 'pending',
      },
    })
  } catch (error) {
    console.error('Novel保存エラー:', error)
    return NextResponse.json({ error: 'Novelの保存中にエラーが発生しました' }, { status: 500 })
  }
}

// Novel一覧を取得
export async function GET(request: NextRequest) {
  try {
    const { searchParams } = new URL(request.url)
    const id = searchParams.get('id')
    const dbService = new DatabaseService()

    if (id) {
      // 特定のNovelを取得
      const novel = await dbService.getNovel(id)

      if (!novel) {
        return NextResponse.json({ error: 'Novelが見つかりません' }, { status: 404 })
      }

      // 関連するジョブを取得
      const jobsList = await dbService.getJobsByNovelId(id)

      return NextResponse.json({ novel, jobs: jobsList })
    } else {
      // 全てのNovelを取得
      const novelsList = await dbService.getAllNovels()

      return NextResponse.json({ novels: novelsList })
    }
  } catch (error) {
    console.error('Novel取得エラー:', error)
    return NextResponse.json({ error: 'Novelの取得中にエラーが発生しました' }, { status: 500 })
  }
}<|MERGE_RESOLUTION|>--- conflicted
+++ resolved
@@ -1,10 +1,7 @@
 import crypto from 'node:crypto'
 import { desc, eq } from 'drizzle-orm'
 import { type NextRequest, NextResponse } from 'next/server'
-<<<<<<< HEAD
-=======
 import { jobs, novels } from '@/db/schema'
->>>>>>> 41f2b3dc
 import { DatabaseService } from '@/services/database'
 
 // Novel要素を保存
