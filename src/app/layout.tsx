import type { Metadata } from 'next'
import './globals.css'
import { auth } from '@/auth'
import Providers from './providers'

const AUTH_TIMEOUT_MS = 500

export const metadata: Metadata = {
  title: 'Novel to Manga Converter',
  description: '小説をマンガ形式に変換するアプリケーション',
}

// Google Fonts はネットワーク到達性に依存し、開発環境で著しく遅延する場合がある。
// DISABLE_REMOTE_FONTS=1 の場合はシステムフォントにフォールバック。
let interVariable = ''
try {
  if (process.env.DISABLE_REMOTE_FONTS !== '1') {
    const { Inter } = await import('next/font/google')
    const inter = Inter({ subsets: ['latin'], variable: '--font-sans', display: 'swap' })
    interVariable = inter.variable
  }
} catch {
  // 取得に失敗した場合はフォールバック（フォントはシステムフォント）。
  interVariable = ''
}

export default async function RootLayout({ children }: { children: React.ReactNode }) {
<<<<<<< HEAD
  // Start auth but do not swallow its errors — we only want to fallback on *timeout*.
  // If auth later fails with a fatal initialization error (missing env, migration failure),
  // we must not hide it; detect and escalate.
  const authPromise = auth()

  const timeoutMarker = Symbol('timeout') as unknown as { timeout: true }
  const timeoutPromise = new Promise<typeof timeoutMarker>((resolve) =>
    setTimeout(() => resolve(timeoutMarker), AUTH_TIMEOUT_MS),
  )

  const raceResult = await Promise.race([authPromise.then((s) => ({ session: s })), timeoutPromise])

  // Helper to detect fatal auth errors that must not be hidden.
  const isFatalAuthError = (err: unknown): boolean => {
    if (!(err instanceof Error)) return false
    const msg = err.message || ''
    return (
      msg.includes('Authentication is not configured') ||
      msg.includes('Missing authentication environment variables') ||
      msg.includes('migrate') ||
      msg.includes('Database not initialized')
    )
  }

  // If we hit the timeout, return null for session but attach a handler to the
  // ongoing authPromise to surface any fatal errors (and avoid unhandled rejections).
  let session: Awaited<ReturnType<typeof auth>> | null = null
  if (raceResult === (timeoutMarker as unknown)) {
    // Background handling: log completion or failure. If failure is fatal, escalate.
    authPromise
      .then((s) => {
        console.debug('[auth] completed after timeout')
        return s
      })
      .catch((err) => {
        console.error('[auth] failed after timeout', err)
        if (isFatalAuthError(err)) {
          console.error('[auth] fatal initialization error detected after timeout — exiting')
          // Explicitly terminate so the fatal error is not silently ignored.
          // This follows repository policy: do not hide initialization failures.
          if (typeof process !== 'undefined' && typeof process.exit === 'function') {
            process.exit(1)
          }
        }
      })
    session = null
  } else {
    // raceResult is { session }
    session = (raceResult as { session: Awaited<ReturnType<typeof auth>> }).session
  }

=======
  // 開発時の初期表示遅延を避けるため、auth取得にタイムアウトを設ける
  // より短いタイムアウト（500ms）でフォールバックを早期化
  let session = null as Awaited<ReturnType<typeof auth>> | null
  try {
    session = (await Promise.race([
      auth(),
      new Promise<null>((resolve) => setTimeout(() => resolve(null), 500)),
    ])) as Awaited<ReturnType<typeof auth>> | null
  } catch {
    session = null
  }
>>>>>>> 0fb786e5
  return (
    <html lang="ja">
      <body className={`${interVariable} font-sans antialiased`}>
        <Providers session={session}>{children}</Providers>
      </body>
    </html>
  )
}<|MERGE_RESOLUTION|>--- conflicted
+++ resolved
@@ -1,7 +1,7 @@
 import type { Metadata } from 'next'
 import './globals.css'
+import Providers from './providers'
 import { auth } from '@/auth'
-import Providers from './providers'
 
 const AUTH_TIMEOUT_MS = 500
 
@@ -25,7 +25,6 @@
 }
 
 export default async function RootLayout({ children }: { children: React.ReactNode }) {
-<<<<<<< HEAD
   // Start auth but do not swallow its errors — we only want to fallback on *timeout*.
   // If auth later fails with a fatal initialization error (missing env, migration failure),
   // we must not hide it; detect and escalate.
@@ -77,19 +76,6 @@
     session = (raceResult as { session: Awaited<ReturnType<typeof auth>> }).session
   }
 
-=======
-  // 開発時の初期表示遅延を避けるため、auth取得にタイムアウトを設ける
-  // より短いタイムアウト（500ms）でフォールバックを早期化
-  let session = null as Awaited<ReturnType<typeof auth>> | null
-  try {
-    session = (await Promise.race([
-      auth(),
-      new Promise<null>((resolve) => setTimeout(() => resolve(null), 500)),
-    ])) as Awaited<ReturnType<typeof auth>> | null
-  } catch {
-    session = null
-  }
->>>>>>> 0fb786e5
   return (
     <html lang="ja">
       <body className={`${interVariable} font-sans antialiased`}>
