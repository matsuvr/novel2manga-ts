--- conflicted
+++ resolved
@@ -1,9 +1,5 @@
 import crypto from 'node:crypto'
-<<<<<<< HEAD
 import { and, asc, desc, eq } from 'drizzle-orm'
-=======
-import { asc, desc, eq } from 'drizzle-orm'
->>>>>>> 6f4f9301
 import {
   type Chunk,
   type Episode,
@@ -14,11 +10,7 @@
   type NewNovel,
   type Novel,
 } from '@/db'
-<<<<<<< HEAD
 import { chunks, episodes, jobs, novels, outputs, renderStatus } from '@/db/schema'
-=======
-import { chunks, episodes, jobs, novels } from '@/db/schema'
->>>>>>> 6f4f9301
 import type { JobProgress, JobStatus } from '@/types/job'
 
 export class DatabaseService {
@@ -287,67 +279,6 @@
       .orderBy(asc(episodes.episodeNumber))
   }
 
-  async updateRenderStatus(status: {
-    jobId: string
-    episodeNumber: number
-    pageNumber: number
-    isRendered: boolean
-    imagePath?: string
-    thumbnailPath?: string
-    width?: number
-    height?: number
-    fileSize?: number
-  }): Promise<void> {
-    const now = new Date().toISOString()
-
-    // render_statusテーブルに状態を挿入または更新
-    await this.db
-      .insert(renderStatus)
-      .values({
-        id: crypto.randomUUID(),
-        jobId: status.jobId,
-        episodeNumber: status.episodeNumber,
-        pageNumber: status.pageNumber,
-        isRendered: status.isRendered,
-        imagePath: status.imagePath,
-        thumbnailPath: status.thumbnailPath,
-        width: status.width,
-        height: status.height,
-        fileSize: status.fileSize,
-        renderedAt: status.isRendered ? now : null,
-        retryCount: 0,
-        lastError: null,
-        createdAt: now,
-      })
-      .onConflictDoUpdate({
-        target: [renderStatus.jobId, renderStatus.episodeNumber, renderStatus.pageNumber],
-        set: {
-          isRendered: status.isRendered,
-          imagePath: status.imagePath,
-          thumbnailPath: status.thumbnailPath,
-          width: status.width,
-          height: status.height,
-          fileSize: status.fileSize,
-          renderedAt: status.isRendered ? now : null,
-          lastError: null,
-        },
-      })
-
-    // jobs テーブルの rendered_pages カウンターを更新
-    if (status.isRendered) {
-      const currentJob = await this.getJob(status.jobId)
-      if (currentJob) {
-        await this.db
-          .update(jobs)
-          .set({
-            renderedPages: (currentJob.renderedPages || 0) + 1,
-            updatedAt: now,
-          })
-          .where(eq(jobs.id, status.jobId))
-      }
-    }
-  }
-
   async createOutput(output: Omit<typeof outputs.$inferInsert, 'createdAt'>): Promise<string> {
     const result = await this.db.insert(outputs).values(output).returning({ id: outputs.id })
     return result[0].id
@@ -358,7 +289,6 @@
     jobId: string,
     episodeNumber: number,
     pageNumber: number,
-<<<<<<< HEAD
   ): Promise<any | null> {
     const result = await this.db
       .select()
@@ -389,7 +319,12 @@
       .from(renderStatus)
       .where(eq(renderStatus.jobId, jobId))
       .orderBy(renderStatus.episodeNumber, renderStatus.pageNumber)
-=======
+  }
+
+  async updateRenderStatus(
+    jobId: string,
+    episodeNumber: number,
+    pageNumber: number,
     status: {
       isRendered: boolean
       imagePath?: string
@@ -432,7 +367,6 @@
     //     )
     //   )
     //   .execute()
->>>>>>> 6f4f9301
   }
 
   async getJobsByNovelId(novelId: string): Promise<Job[]> {
